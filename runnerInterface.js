--- conflicted
+++ resolved
@@ -480,10 +480,7 @@
             }
             const escapedVal = escapeHTML(valString);
             return `<li><div><code>${escapeHTML(name)}</code>: <span class="extracted-value">${escapedVal}</span></div><button class="copy-btn btn btn-sm" data-copy-value="${escapedVal}" title="Copy value" aria-label="Copy value">Copy</button></li>`;
-<<<<<<< HEAD
-=======
-
->>>>>>> 6daf660f
+
         }).join('');
         extractedValuesHtml = `
             <div class="result-extracted-values">
@@ -534,10 +531,6 @@
                 navigator.clipboard.writeText(val);
                 btn.textContent = 'Copied!';
                 setTimeout(() => { btn.textContent = 'Copy'; }, 1000);
-<<<<<<< HEAD
-=======
-
->>>>>>> 6daf660f
             } catch (err) {
                 logger.error('Failed to copy extracted value:', err);
             }
