--- conflicted
+++ resolved
@@ -63,7 +63,6 @@
         renderResultItemContent(li, data);
         const btn = li.querySelector('.result-extracted-values .copy-btn');
         expect(btn).not.toBeNull();
-<<<<<<< HEAD
         jest.useFakeTimers();
         btn.dispatchEvent(new Event('click'));
         expect(writeMock).toHaveBeenCalledWith('abc');
@@ -71,9 +70,6 @@
         jest.advanceTimersByTime(1000);
         expect(btn.textContent).toBe('Copy');
         jest.useRealTimers();
-=======
-        btn.dispatchEvent(new Event('click'));
-        expect(writeMock).toHaveBeenCalledWith('abc');
->>>>>>> 6ce3fba6
+
     });
 });