// ========== FILE: flowVisualizer.js (FULL, UNABRIDGED, UPDATED with logging) ==========
/**
 * flowVisualizer.js
 * Renders the flow as a dynamic, interactive node-graph using SVG for connectors.
 * Handles node dragging, panning, selection highlighting, and basic runner integration.
 */
import { escapeHTML, generateConditionPreview } from './flowCore.js'; // Import utilities from core
import { getStepTypeIcon } from './flowStepComponents.js'; // Import UI-related helper
import { logger } from './logger.js';

// --- Constants for Layout ---
const NODE_WIDTH = 240;         // MODIFIED: Increased width
const NODE_MIN_HEIGHT = 160;     // MODIFIED: Increased min-height
const H_SPACING = 100;          // Horizontal spacing between sequential steps in the new default layout
const V_SPACING = 60;           // Vertical spacing between sequential nodes (used in branches)
const BRANCH_V_SPACING = 40;    // Extra vertical space before starting a branch
const CANVAS_PADDING = 100;     // Padding around the content in the canvas

// --- Constants for Interaction ---
const DRAG_THRESHOLD = 5;       // Pixels mouse needs to move before drag starts
const PAN_BUTTON = 0;           // Left mouse button for panning

// --- Constants for Styling & SVG ---
const CONNECTOR_CLASS = 'connector-path';
const CONNECTOR_ACTIVE_CLASS = 'active-connector'; // General active class
const NODE_CLASS = 'flow-node';
const NODE_SELECTED_CLASS = 'selected';
const NODE_DRAGGING_CLASS = 'dragging';
const SVG_NS = 'http://www.w3.org/2000/svg';

export class FlowVisualizer {
    /**
     * Initializes the FlowVisualizer.
     * @param {HTMLElement} mountPoint - The container element for the visualizer.
     * @param {Object} options - Callbacks and configuration.
     * @param {Function} options.onNodeSelect - Callback when a node is selected: `onNodeSelect(stepId)`
     * @param {Function} [options.onNodeLayoutUpdate] - Callback when a node is dropped after free dragging: `onNodeLayoutUpdate(stepId, x, y)`
     * @param {Function} [options.onAddStep] - Optional callback to request adding a step: `onAddStep(parentId, branch, positionInfo)`
     * @param {Function} [options.onDeleteStep] - Optional callback to request deleting a step: `onDeleteStep(stepId)`
     * @param {Function} [options.onCloneStep] - Optional callback to request cloning a step: `onCloneStep(stepId)`
     */
    constructor(mountPoint, options = {}) {
        if (!mountPoint) {
            throw new Error("FlowVisualizer requires a valid mount point element.");
        }
        this.mountPoint = mountPoint;
        this.options = options; // Includes onNodeSelect, onNodeLayoutUpdate etc.
        this.flowModel = null;
        this.selectedNodeId = null;

        // Internal state for layout and interaction
        this.nodes = new Map(); // Map<stepId, { id, x, y, width, height, step, element, childrenLayout, ports:{} }>
        this.canvas = null;
        this.svgConnectors = null;
        this.defs = null; // SVG <defs> element for markers

        // Interaction state
        this.isPanning = false;
        this.isDraggingNode = false;
        this.draggedNode = null;
        this.dragStartX = 0;
        this.dragStartY = 0;
        this.dragOffsetX = 0;
        this.dragOffsetY = 0;
        this.panStartX = 0;
        this.panStartY = 0;
        this.scrollLeftStart = 0;
        this.scrollTopStart = 0;

        // Zoom state
        this.zoomLevel = 1;
        this.minZoom = 0.5;
        this.maxZoom = 2;
        this.pinchStartDistance = null;

        // Minimap
        this.minimapContainer = null;
        this.minimapContent = null;
        this.minimapViewport = null;
        this.minimapScale = 0.15;
        this.minimapVisible = false;
        this.isMinimapDragging = false;
        this._handleScroll = () => this._updateMinimapViewport();
        this._minimapFrame = null;

        // Debounce resize handler
        this.resizeObserver = null;
        this.debounceTimer = null;

        this.collapsedNodes = new Set(); // Track which nodes are collapsed

        this._createBaseStructure();
        this._bindBaseListeners();
        this._applyZoom();
    }

    /** Creates the initial SVG and Canvas elements within the mount point. */
    _createBaseStructure() {
        this.mountPoint.innerHTML = ''; // Clear previous content
        this.mountPoint.style.position = 'relative'; // Needed for absolute positioning
        this.mountPoint.style.overflow = 'auto'; // Enable scrolling/panning
        this.mountPoint.style.cursor = 'grab'; // Default cursor for pannable area

        this.svgConnectors = document.createElementNS(SVG_NS, 'svg');
        this.svgConnectors.setAttribute('class', 'flow-connector-svg'); // Changed class slightly
        this.svgConnectors.style.position = 'absolute';
        this.svgConnectors.style.top = '0';
        this.svgConnectors.style.left = '0';
        this.svgConnectors.style.width = '100%'; // Will be updated to canvas size
        this.svgConnectors.style.height = '100%';
        this.svgConnectors.style.pointerEvents = 'none'; // Allow interaction with nodes beneath
        this.svgConnectors.style.overflow = 'visible'; // Allow connectors to extend beyond initial viewbox if needed
        this.svgConnectors.style.transformOrigin = '0 0';

        // Add <defs> for arrowheads
        this.defs = document.createElementNS(SVG_NS, 'defs');
        this.svgConnectors.appendChild(this.defs);

        this.canvas = document.createElement('div');
        this.canvas.className = 'visualizer-canvas';
        this.canvas.style.position = 'relative'; // Container for absolutely positioned nodes
        this.canvas.style.transformOrigin = '0 0'; // For potential future zooming

        this.mountPoint.appendChild(this.svgConnectors);
        this.mountPoint.appendChild(this.canvas);

        this.minimapContainer = document.createElement('div');
        this.minimapContainer.className = 'visualizer-minimap';
        this.minimapContainer.style.display = 'none';

        this.minimapContent = document.createElement('div');
        this.minimapContent.className = 'minimap-content';
        this.minimapContent.style.transformOrigin = '0 0';
        this.minimapContent.style.pointerEvents = 'none';
        this.minimapContainer.appendChild(this.minimapContent);

        this.minimapViewport = document.createElement('div');
        this.minimapViewport.className = 'minimap-viewport';
        this.minimapViewport.style.position = 'absolute';
        this.minimapViewport.style.border = '1px solid red';
        this.minimapViewport.style.pointerEvents = 'none';
        this.minimapContainer.appendChild(this.minimapViewport);

        if (this.mountPoint.parentElement) {
            this.mountPoint.parentElement.appendChild(this.minimapContainer);
        } else {
            this.mountPoint.appendChild(this.minimapContainer);
        }
    }

    /** Binds essential event listeners for panning and potential resizing. */
    _bindBaseListeners() {
        this.mountPoint.addEventListener('pointerdown', this._handlePanStart);
        this.mountPoint.addEventListener('wheel', this._handleWheel, { passive: false });
        this.mountPoint.addEventListener('touchstart', this._handleTouchStart, { passive: false });
        this.mountPoint.addEventListener('touchmove', this._handleTouchMove, { passive: false });
        this.mountPoint.addEventListener('touchend', this._handleTouchEnd);
        this.mountPoint.addEventListener('scroll', this._handleScroll);
        this.minimapContainer.addEventListener('mousedown', this._handleMinimapMouseDown);
        // Mouse move/up listeners are added to document dynamically during drag/pan

        // Observe mount point resizing to potentially trigger re-layout/re-render
        if (typeof ResizeObserver !== 'undefined') {
            this.resizeObserver = new ResizeObserver(() => {
                clearTimeout(this.debounceTimer);
                this.debounceTimer = setTimeout(() => {
                    // Optional: Could trigger a limited re-render or just ensure SVG viewbox is ok
                    // For simplicity now, we don't trigger full re-layout on resize
                    this._updateSvgViewBox();
                }, 150); // Debounce resize events
            });
            this.resizeObserver.observe(this.mountPoint);
        }
    }

    /** Clears the canvas and SVG, resetting internal node map. */
    clear() {
        if (this.canvas) {
            this.canvas.innerHTML = '';
        }
        if (this.svgConnectors) {
            this.svgConnectors.innerHTML = ''; // Clear connectors
            this.svgConnectors.appendChild(this.defs); // Re-add defs
        }
        this.nodes.clear();
    }

    /**
     * Renders the complete flow graph.
     * @param {Object} flowModel - The flow model data.
     * @param {string | null} selectedStepId - The ID of the currently selected step.
     */
    render(flowModel, selectedStepId) {
        this.flowModel = flowModel;
        this.selectedNodeId = selectedStepId;
        this.clear(); // Clear previous rendering

        if (!this.flowModel || !this.flowModel.steps || this.flowModel.steps.length === 0) {
            if (this.canvas) {
                this.canvas.innerHTML = '<div class="placeholder-message" style="position: absolute; top: 50px; left: 50px;">No steps to visualize.</div>';
            }
            this._updateCanvasAndSvgSize(200, 200); // Set minimum size
            return;
        }

        // --- Phase 1: Calculate DEFAULT Layout ---
        // Populates this.nodes with initial data including default x, y, width, height estimates
        const defaultLayoutResult = this._layoutSteps(this.flowModel.steps, CANVAS_PADDING, CANVAS_PADDING);

        // --- Phase 2: Override with Persisted Layout Data ---
        if (this.flowModel.visualLayout) {
            this.nodes.forEach(nodeData => {
                const savedLayout = this.flowModel.visualLayout[nodeData.id];
                if (savedLayout && typeof savedLayout.x === 'number' && typeof savedLayout.y === 'number') {
                    // Use saved coordinates if valid
                    nodeData.x = savedLayout.x;
                    nodeData.y = savedLayout.y;
                }
                if (savedLayout && typeof savedLayout.collapsed === 'boolean') {
                    nodeData.collapsed = savedLayout.collapsed;
                    // --- ADDED: Update collapsedNodes set based on loaded state ---
                    if (nodeData.collapsed) {
                        this.collapsedNodes.add(nodeData.id);
                    } else {
                         this.collapsedNodes.delete(nodeData.id);
                    }
                    // --- END ADDED ---
                }
            });
        }

        // --- NEW: Collect all descendant IDs of collapsed nodes ---
        const skipNodes = new Set();
        this.nodes.forEach(nodeData => {
            if (nodeData.collapsed) {
                const step = this._findStepById(this.flowModel.steps, nodeData.id);
                if (step) {
                    this._collectDescendantIds(step, skipNodes);
                }
            }
        });

        /* --------------------------------------------------------------------
         *  Ensure every ID in skipNodes has at least a stub NodeData entry
         *  so that _createNodeElement can build an element (later hidden).
         *  Without this the child <div> never reaches the DOM and the test
         *  fails with `querySelector(..) === null`.
         * ------------------------------------------------------------------ */
        skipNodes.forEach(id => {
            if (!this.nodes.has(id)) {
                const step = this._findStepById(this.flowModel.steps, id);
                if (step) {
                    this.nodes.set(id, {
                        id: step.id,
                        x: 0,                      /* dummy position – not shown    */
                        y: 0,
                        width: NODE_WIDTH,
                        height: NODE_MIN_HEIGHT,
                        step,
                        element: null,
                        childrenLayout: null,
                        ports: {},
                        collapsed: false           /* descendant itself not collapsed */
                    });
                }
            }
        });

        // --- Phase 3: Render Nodes using FINAL Positions ---
        let minX = Infinity, minY = Infinity, maxX = 0, maxY = 0; // Bounds based on final positions

        this.nodes.forEach(nodeData => {
            // Check if this node is a child of a collapsed node and isn't the collapsed node itself
            const isChildOfCollapsed = skipNodes.has(nodeData.id) && !nodeData.collapsed;
            const nodeEl = this._createNodeElement(nodeData); // Create element regardless

            if (nodeEl) {
                nodeData.element = nodeEl;
                nodeEl.style.left = `${nodeData.x}px`;
                nodeEl.style.top = `${nodeData.y}px`;

                // Hide the element if it's a child of a collapsed node
                if (isChildOfCollapsed) {
                    nodeEl.style.display = 'none';
                }

                // Apply collapsed class if the node *itself* is collapsed
                if (nodeData.collapsed) {
                     nodeEl.classList.add('collapsed');
                }

                this.canvas.appendChild(nodeEl);

                // Update height based on actual rendered content (do this after appending)
                 // Use requestAnimationFrame to ensure styles are applied before measuring offsetHeight
                requestAnimationFrame(() => {
                     const actualHeight = Math.max(NODE_MIN_HEIGHT, nodeEl.offsetHeight);
                     nodeData.height = actualHeight;
                     nodeEl.style.height = `${actualHeight}px`; // Set explicit height

                     // Update bounds calculation (only if not hidden)
                     if (!isChildOfCollapsed) {
                          minX = Math.min(minX, nodeData.x);
                          minY = Math.min(minY, nodeData.y);
                          maxX = Math.max(maxX, nodeData.x + nodeData.width);
                          maxY = Math.max(maxY, nodeData.y + nodeData.height);
                     }

                     // Defer canvas size update and connector rendering until after heights are measured
                     this._finalizeRender(defaultLayoutResult, minX, minY, maxX, maxY);
                });
            }
        });

        // Initial render might have no nodes, handle this case
         if (this.nodes.size === 0) {
             this._finalizeRender(defaultLayoutResult, minX, minY, maxX, maxY);
         }
    }

    // --- NEW Helper Function to finalize rendering after potential async height updates ---
    _finalizeRender(defaultLayoutResult, minX, minY, maxX, maxY) {
        // Calculate final bounds based on possibly updated node dimensions
        let finalContentWidth = 0;
        let finalContentHeight = 0;
        let finalMinX = Infinity;
        let finalMinY = Infinity;
        let finalMaxX = 0;
        let finalMaxY = 0;

        this.nodes.forEach(nodeData => {
             // Only consider nodes that are not hidden by a collapsed parent
             const isHidden = nodeData.element?.style.display === 'none';
            if (!isHidden && nodeData.element) {
                 finalMinX = Math.min(finalMinX, nodeData.x);
                 finalMinY = Math.min(finalMinY, nodeData.y);
                 finalMaxX = Math.max(finalMaxX, nodeData.x + nodeData.width);
                 finalMaxY = Math.max(finalMaxY, nodeData.y + nodeData.height);
            }
        });

        // Calculate width/height based on final bounds
        finalContentWidth = (finalMaxX === 0 && finalMinX === Infinity) ? 0 : finalMaxX - Math.min(finalMinX, CANVAS_PADDING);
        finalContentHeight = (finalMaxY === 0 && finalMinY === Infinity) ? 0 : finalMaxY - Math.min(finalMinY, CANVAS_PADDING);

        const effectiveWidth = Math.max(defaultLayoutResult.width, finalContentWidth);
        const effectiveHeight = Math.max(defaultLayoutResult.height, finalContentHeight);
        this._updateCanvasAndSvgSize(effectiveWidth, effectiveHeight);

        this._renderAllConnectors(); // Render connectors based on FINAL node positions
        this._updateMinimap();

        // Apply selection highlight
        if (this.selectedNodeId) {
            const selectedNode = this.nodes.get(this.selectedNodeId);
            if (selectedNode?.element) {
                selectedNode.element.classList.add(NODE_SELECTED_CLASS);
            }
        }
    }
    // --- END NEW Helper ---

    // --- Layout Calculation ---

    /**
     * Recursively calculates DEFAULT layout information (x, y, width, height) for steps.
     * Stores results in `this.nodes` Map but does *not* create DOM elements yet.
     * Implements a Left-to-Right main flow with vertical branches.
     * @param {Array} steps - Array of step objects.
     * @param {number} startX - The starting X coordinate for this level/branch.
     * @param {number} startY - The starting Y coordinate for this level/branch.
     * @returns {Object} Bounding box { width, height } for the laid-out steps at this level.
     */
    _layoutSteps(steps, startX, startY) {
        let currentX = startX;
        let maxReachY = startY;
        let maxReachX = startX;
        let currentLevelMaxStepHeight = 0; // Track max height at this level

        if (!steps || steps.length === 0) {
            return { width: 0, height: 0 };
        }

        steps.forEach((step, index) => {
            let nodeData = this.nodes.get(step.id) || {
                id: step.id,
                width: NODE_WIDTH,
                height: NODE_MIN_HEIGHT, // Use min height initially
                step: step,
                element: null,
                childrenLayout: null,
                ports: {}
            };

             // Store the node data if not already present
            if (!this.nodes.has(step.id)) {
                this.nodes.set(step.id, nodeData);
            }

             // --- Assign initial layout position BEFORE recursion ---
             nodeData.x = currentX;
             nodeData.y = startY;
             currentLevelMaxStepHeight = Math.max(currentLevelMaxStepHeight, nodeData.height);

            // --- Recurse for children and calculate their layout bounds ---
            let stepBranchHeight = 0; // Additional vertical space consumed by branches below this step
            let stepBranchWidth = 0; // Width consumed by branches

            try {
                 // Bootstrap collapsed state from model if not already set by user interaction
                if (nodeData.collapsed === undefined) { // Check if undefined
                     nodeData.collapsed = !!(this.flowModel.visualLayout?.[step.id]?.collapsed);
                     if (nodeData.collapsed) this.collapsedNodes.add(step.id);
                }

                if (step.type === 'condition' && !this.collapsedNodes.has(step.id)) {
                     const branchStartX = currentX; // Branches start below parent
                     const branchStartY = startY + nodeData.height + BRANCH_V_SPACING;

                     const thenLayout = this._layoutSteps(step.thenSteps || [], branchStartX, branchStartY);
                     const elseStartY = branchStartY + (thenLayout.height > 0 ? thenLayout.height + V_SPACING : 0);
                     const elseLayout = this._layoutSteps(step.elseSteps || [], branchStartX, elseStartY);

                     nodeData.childrenLayout = { then: thenLayout, else: elseLayout };
                     stepBranchHeight = BRANCH_V_SPACING + thenLayout.height + (thenLayout.height > 0 && elseLayout.height > 0 ? V_SPACING : 0) + elseLayout.height;
                     stepBranchWidth = Math.max(thenLayout.width, elseLayout.width); // Width is max of branches

                } else if (step.type === 'loop' && !this.collapsedNodes.has(step.id)) {
                    const branchStartX = currentX; // Loop body starts below parent
                    const branchStartY = startY + nodeData.height + BRANCH_V_SPACING;
                    const loopLayout = this._layoutSteps(step.loopSteps || [], branchStartX, branchStartY);

                    nodeData.childrenLayout = { loop: loopLayout };
                    stepBranchHeight = BRANCH_V_SPACING + loopLayout.height;
                    stepBranchWidth = loopLayout.width; // Width is determined by loop body
                }
                 // --- Update overall bounds based on this step and its branches ---
                 const currentStepReachX = currentX + Math.max(nodeData.width, stepBranchWidth);
                 const currentStepReachY = startY + nodeData.height + stepBranchHeight;
                 maxReachX = Math.max(maxReachX, currentStepReachX);
                 maxReachY = Math.max(maxReachY, currentStepReachY);

                 // Move to the next horizontal position for the *next* step at *this* level
                 currentX += nodeData.width + H_SPACING;


            } catch (error) {
                logger.error(`Layout error for step ${step.id}:`, error);
                 // Fallback layout on error
                 nodeData.x = currentX;
                 nodeData.y = startY;
                 nodeData.height = NODE_MIN_HEIGHT; // Reset height
                 maxReachY = Math.max(maxReachY, startY + nodeData.height);
                 maxReachX = Math.max(maxReachX, currentX + nodeData.width);
                 currentX += nodeData.width + H_SPACING; // Still advance X
            }

            // Update the nodeData in the map (redundant if already set, but safe)
            this.nodes.set(step.id, nodeData);
        });


        // --- Calculate final bounds for THIS level ---
        // Width is the total horizontal distance covered.
        // Height is the total vertical distance from startY to the maximum Y reached by any node or branch at this level.
        const finalWidth = maxReachX - startX;
        const finalHeight = maxReachY - startY;

        return {
            width: finalWidth,
            height: finalHeight
        };
    }


    /** Updates the canvas and SVG dimensions to fit content. */
    _updateCanvasAndSvgSize(contentWidth, contentHeight) {
        const canvasWidth = Math.max(this.mountPoint.clientWidth, contentWidth + 2 * CANVAS_PADDING);
        const canvasHeight = Math.max(this.mountPoint.clientHeight, contentHeight + 2 * CANVAS_PADDING);

        if (this.canvas) {
            this.canvas.style.width = `${canvasWidth}px`;
            this.canvas.style.height = `${canvasHeight}px`;
        }

        this._updateSvgViewBox();
        this._updateMinimap();
    }

    /** Updates the SVG viewbox to match the current canvas size. */
    _updateSvgViewBox() {
        if (this.svgConnectors && this.canvas) {
            const width = parseFloat(this.canvas.style.width || '0');
            const height = parseFloat(this.canvas.style.height || '0');
            if (width > 0 && height > 0) {
                this.svgConnectors.setAttribute('viewBox', `0 0 ${width} ${height}`);
                this.svgConnectors.style.width = `${width}px`;
                this.svgConnectors.style.height = `${height}px`;
            }
        }
    }

    setZoom(level) {
        this.zoomLevel = Math.min(this.maxZoom, Math.max(this.minZoom, level));
        this._applyZoom();
        this._updateMinimapViewport();
    }

    zoomIn() {
        this.setZoom(this.zoomLevel + 0.1);
    }

    zoomOut() {
        this.setZoom(this.zoomLevel - 0.1);
    }

    resetZoom() {
        this.setZoom(1);
    }

    _applyZoom() {
        const scale = `scale(${this.zoomLevel})`;
        if (this.canvas) this.canvas.style.transform = scale;
        if (this.svgConnectors) this.svgConnectors.style.transform = scale;
    }

    _applyScroll(left, top) {
        const canvasW = parseFloat(this.canvas?.style.width || this.canvas?.offsetWidth || '0');
        const canvasH = parseFloat(this.canvas?.style.height || this.canvas?.offsetHeight || '0');
        const scrollMaxLeft = this.mountPoint.scrollWidth - this.mountPoint.clientWidth;
        const scrollMaxTop = this.mountPoint.scrollHeight - this.mountPoint.clientHeight;
        const maxLeft = Math.max(0, scrollMaxLeft, canvasW - this.mountPoint.clientWidth);
        const maxTop = Math.max(0, scrollMaxTop, canvasH - this.mountPoint.clientHeight);
        this.mountPoint.scrollLeft = Math.max(0, Math.min(maxLeft, left));
        this.mountPoint.scrollTop = Math.max(0, Math.min(maxTop, top));
    }

    // --- Node Element Creation ---

    /** Creates the DOM element for a single node. */
    _createNodeElement(nodeData) {
        if (!nodeData || !nodeData.step) return null; // Guard against missing data
        const step = nodeData.step;
        const nodeEl = document.createElement('div');
        nodeEl.className = `${NODE_CLASS} type-${step.type}`;
        nodeEl.dataset.stepId = step.id;
        nodeEl.style.position = 'absolute';
        nodeEl.style.width = `${nodeData.width}px`; // Set width from layout data

        // --- Build header markup ---
        const headerEl = document.createElement('div');
        // Check collapsed state using the internal set for initial render
        headerEl.className = 'node-header' + (this.collapsedNodes.has(nodeData.id) ? ' collapsed' : '');
        headerEl.innerHTML = `
            <span class="node-icon">${getStepTypeIcon(step.type)}</span>
            <span class="node-name"></span>
            <div class="node-actions">
                ${(step.type === 'condition' || step.type === 'loop') ?
                    `<button class="btn-node-action btn-toggle-collapse node-collapse-toggle" title="Toggle Collapse">
                        ${this.collapsedNodes.has(nodeData.id) ? '▼' : '▲'}
                    </button>` : ''
                }
                ${step.actions || ''}
            </div>
            <button class="btn-delete-node" title="Delete step">✕</button>
        `;
        nodeEl.appendChild(headerEl);

        // --- Loop node: show step.name or fallback ---
        const nameEl = headerEl.querySelector('.node-name');
        // --- Force explicit name from the model (no auto-singularising) ---
        if (step && step.name && nameEl) {
            nameEl.textContent = step.name; // e.g. "Process Items"
        } else if (step.type === 'loop') {
            nameEl.textContent = step.name || 'Loop';
        } else {
            nameEl.textContent = step.name || '';
        }

        // Delete button wiring
        const delBtn = headerEl.querySelector('.btn-delete-node');
        if (delBtn) {
             // Use arrow function to bind 'this' if handleDeleteClick isn't already bound
             delBtn.addEventListener('click', (e) => this.handleDeleteClick(e, step.id));
        }

        // Collapse toggle handler
        const toggleButton = headerEl.querySelector('.btn-toggle-collapse');
        if (toggleButton) {
            toggleButton.addEventListener('click', (e) => {
                e.stopPropagation();
                const wasCollapsed = this.collapsedNodes.has(nodeData.id);
                if (wasCollapsed) this.collapsedNodes.delete(nodeData.id);
                else               this.collapsedNodes.add(nodeData.id);

                nodeData.collapsed = !wasCollapsed; // Update internal node data

                // --- Notify host of the collapse state change ---
                this.options.onNodeLayoutUpdate?.(
                    step.id,
                    nodeData.x, // Use current position
                    nodeData.y,
                    { collapsed: nodeData.collapsed } // Pass the new state
                );

                /* hide / show descendants */
                this._collectDescendantIds(step).forEach(id => {
                    const nd = this.nodes.get(id);
                    if (nd?.element) nd.element.style.display = nodeData.collapsed ? 'none' : '';
                });

                // Update button text and element classes
                toggleButton.textContent = nodeData.collapsed ? '▼' : '▲';
                headerEl.classList.toggle('collapsed', nodeData.collapsed);
                nodeEl.classList.toggle('collapsed', nodeData.collapsed);
                // Redraw connectors after hiding/showing descendants
                this._renderAllConnectors();
            });
        }

        // Add or improve tooltips for node actions in the visualizer
        // Only set title, do not redeclare delBtn
        if (delBtn) delBtn.title = 'Delete this step';
        const collapseBtn = headerEl.querySelector('.btn-toggle-collapse');
        if (collapseBtn) collapseBtn.title = 'Expand/collapse this node';
        // Add tooltip to node drag handle if present
        const dragHandle = headerEl.querySelector('.node-drag-handle');
        if (dragHandle) dragHandle.title = 'Drag to move node';

        // Node content
        const contentEl = document.createElement('div');
        contentEl.className = 'node-content';
        contentEl.innerHTML = `
            ${this._getNodeContentHTML(step)}
            <div class="node-runtime-details"></div>
        `;
        nodeEl.appendChild(contentEl);

        // Drag and Drop Initialization (mousedown listener for free placement)
        nodeEl.addEventListener('mousedown', this._handleNodeMouseDown); // Use bound reference

        // Add click handler for node selection
        nodeEl.addEventListener('click', (e) => this.handleNodeClick(e, step.id)); // Use bound reference

        // Apply collapsed class initially if needed (redundant with header class setting, but safe)
        if (nodeData.collapsed) {
             nodeEl.classList.add('collapsed');
        }

        return nodeEl;
    }

    /** Generates the inner HTML for the node's content area. */
    _getNodeContentHTML(step) {
        try {
            switch (step.type) {
                case 'request':
                    const urlPreview = (step.url || '').length > 30 ? step.url.substring(0, 27) + '...' : step.url;
                    return `<span class="request-method ${step.method || 'GET'}">${step.method || 'GET'}</span> <code class="request-url" title="${escapeHTML(step.url)}">${escapeHTML(urlPreview)}</code>`;
                case 'condition':
                    let conditionPreview = 'No condition set';
                    if (step.conditionData?.variable && step.conditionData?.operator) {
                        conditionPreview = generateConditionPreview(step.conditionData);
                    } else if (step.condition) {
                        conditionPreview = `Legacy: ${escapeHTML(step.condition)}`;
                    }
                    if (conditionPreview.length > 40) conditionPreview = conditionPreview.substring(0, 37) + '...';
                    return `If: <code class="condition-code" title="${escapeHTML(generateConditionPreview(step.conditionData) || step.condition || '')}">${escapeHTML(conditionPreview)}</code>`;
                case 'loop':
                    const sourcePreview = !step.source ? 'No source specified' :
                        (step.source.length > 20 ? step.source.substring(0, 17) + '...' : step.source);
                    return `For <code class="loop-variable">${escapeHTML(step.loopVariable || 'item')}</code> in <code class="loop-source" title="${escapeHTML(step.source || '')}">${escapeHTML(sourcePreview)}</code>`;
                default:
                    return `Type: ${escapeHTML(step.type)}`;
            }
        } catch (error) {
            logger.error(`Error generating content HTML for step ${step.id}:`, error);
            return `Error displaying content. Type: ${escapeHTML(step.type)}`;
        }
    }

    // --- Connector Rendering ---

    /** Renders all connectors based on the node layout. */
    _renderAllConnectors() {
        if (!this.svgConnectors || !this.defs) return;
        // Store existing defs content temporarily
        const defsContent = this.defs.innerHTML;
        this.svgConnectors.innerHTML = ''; // Clear previous connectors AND defs
        // Recreate defs and restore content
        this.defs = document.createElementNS(SVG_NS, 'defs');
        this.defs.innerHTML = defsContent;
        this.svgConnectors.appendChild(this.defs); // Ensure defs remain

        if (this.flowModel && this.flowModel.steps) {
            this._renderConnectorsRecursive(this.flowModel.steps);
        }
    }


    /** Recursively finds connections and calls drawing function. */
    _renderConnectorsRecursive(steps, parentNodeData = null, parentPortType = 'output') {
        let prevNodeData = parentNodeData;
        let currentParentPortType = parentPortType;

        if (!steps || steps.length === 0) {
            return;
        }

        steps.forEach((step) => {
            const currentNodeData = this.nodes.get(step.id);
            // --- Skip hidden nodes (children of collapsed) ---
            if (!currentNodeData || currentNodeData.element?.style.display === 'none') {
                // Do not draw connections to/from this node, and DO NOT update prevNodeData
                // The next visible node will connect from the *last visible* parent/previous node.
                return;
            }

            if (prevNodeData) {
                this._drawConnector(prevNodeData, currentNodeData, currentParentPortType, 'input');
            }

            // Only recurse if the current node is NOT collapsed
            if (!this.collapsedNodes.has(step.id)) {
                if (step.type === 'condition') {
                    this._renderConnectorsRecursive(step.thenSteps || [], currentNodeData, 'branch-then');
                    this._renderConnectorsRecursive(step.elseSteps || [], currentNodeData, 'branch-else');
                } else if (step.type === 'loop') {
                    this._renderConnectorsRecursive(step.loopSteps || [], currentNodeData, 'loop-body');
                }
            }

            // Update prevNodeData ONLY if the current node was visible and processed
            prevNodeData = currentNodeData;
            currentParentPortType = 'output'; // Next connection originates from standard output
        });
    }


    /** Calculates the absolute position of a conceptual port on a node. */
    _getPortPosition(nodeData, portType) {
        if (!nodeData) return { x: NaN, y: NaN };

        let x, y;
        // If this node is currently being dragged, use its style position for accurate connector drawing during drag
        if (this.isDraggingNode && this.draggedNode && this.draggedNode.dataset.stepId === nodeData.id) {
            x = parseFloat(this.draggedNode.style.left || '0');
            y = parseFloat(this.draggedNode.style.top || '0');
        } else {
            // Otherwise, use the stored layout coordinates
            x = nodeData.x;
            y = nodeData.y;
        }

        const w = nodeData.width;
        const h = nodeData.height;

        switch (portType) {
            case 'input': return { x: x, y: y + h / 2 };
            case 'output': return { x: x + w, y: y + h / 2 };
            case 'branch-then': return { x: x + w / 2, y: y + h };
            case 'branch-else': return { x: x + w / 2, y: y + h };
            case 'loop-body': return { x: x + w / 2, y: y + h };
            default: return { x: x + w / 2, y: y + h / 2 };
        }
    }

    /** Draws a single SVG connector between two nodes using orthogonal paths. */
    _drawConnector(startNodeData, endNodeData, startPortType, endPortType) {
        if (!startNodeData || !endNodeData) {
            logger.warn("Skipping connector draw: Missing start or end node data.");
            return;
        }
        // Check if either node is hidden
        if (startNodeData.element?.style.display === 'none' || endNodeData.element?.style.display === 'none') {
            return; // Skip drawing if connected to a hidden node
        }

        try {
            const startPos = this._getPortPosition(startNodeData, startPortType);
            const endPos = this._getPortPosition(endNodeData, endPortType);

            if (isNaN(startPos.x) || isNaN(startPos.y) || isNaN(endPos.x) || isNaN(endPos.y)) {
                throw new Error(`Invalid port positions calculated: Start(${startPos.x},${startPos.y}), End(${endPos.x},${endPos.y}) for nodes ${startNodeData.id} -> ${endNodeData.id}`);
            }

            // --- Start: Orthogonal Path Calculation ---
            let pathData = '';
            const hPadding = 20; // Horizontal distance before/after vertical turn
            const inputExtend = 15; // Horizontal distance the line extends left from the input port

            if (startPortType === 'output' && endPortType === 'input') {
                // Standard horizontal connection (Output -> Input)
                const midX = startPos.x + hPadding;
                pathData = `M ${startPos.x} ${startPos.y} ` + // Move to start port (middle-right)
                           `L ${midX} ${startPos.y} ` +      // Line horizontally out
                           `L ${midX} ${endPos.y} ` +        // Line vertically to target Y
                           `L ${endPos.x - inputExtend} ${endPos.y} ` + // Line horizontally towards input port
                           `L ${endPos.x} ${endPos.y}`;      // Line horizontally into input port (middle-left)
            } else if ((startPortType === 'branch-then' || startPortType === 'branch-else' || startPortType === 'loop-body') && endPortType === 'input') {
                // Connection from bottom of a node (branch/loop) to an input port
                const vSegLength = Math.max(20, V_SPACING / 2); // How far down to go initially
                pathData = `M ${startPos.x} ${startPos.y} ` + // Move to start port (middle-bottom)
                           `V ${startPos.y + vSegLength} ` + // Line vertically down
                           `H ${endPos.x - inputExtend} ` + // Line horizontally across to near target X
                           `L ${endPos.x - inputExtend} ${endPos.y} ` + // Line vertically to target Y
                           `L ${endPos.x} ${endPos.y}`;      // Line horizontally into input port (middle-left)
            } else {
                // Fallback (e.g., if connecting from branch to another branch - might need refinement)
                // Use the standard horizontal logic as a default fallback for now
                const midX = startPos.x + hPadding;
                 pathData = `M ${startPos.x} ${startPos.y} ` +
                            `L ${midX} ${startPos.y} ` +
                            `L ${midX} ${endPos.y} ` +
                            `L ${endPos.x - inputExtend} ${endPos.y} ` +
                            `L ${endPos.x} ${endPos.y}`;
                 logger.warn(`[Visualizer] Using fallback orthogonal path for connection: ${startPortType} -> ${endPortType}`);
            }
            // --- End: Orthogonal Path Calculation ---


            const path = document.createElementNS(SVG_NS, 'path');
            path.setAttribute('d', pathData);
            path.setAttribute('class', CONNECTOR_CLASS);
            path.dataset.from = startNodeData.id;
            path.dataset.to = endNodeData.id;
            path.dataset.startPort = startPortType;
            path.dataset.endPort = endPortType;

            const markerId = `arrow-${startNodeData.id}-${startPortType}-to-${endNodeData.id}-${endPortType}`.replace(/[^a-zA-Z0-9-_]/g, '_'); // Sanitize ID
            const marker = document.createElementNS(SVG_NS, 'marker');
            marker.setAttribute('id', markerId);
            marker.setAttribute('viewBox', '0 -5 10 10');
            marker.setAttribute('refX', '8'); // Position arrowhead slightly before endpoint
            marker.setAttribute('refY', '0');
            marker.setAttribute('markerWidth', '6');
            marker.setAttribute('markerHeight', '6');
            marker.setAttribute('orient', 'auto-start-reverse');
            marker.innerHTML = `<path d="M0,-5L10,0L0,5" class="connector-arrowhead"></path>`;

            // Only add marker definition if it doesn't exist already
            if (this.defs && !this.defs.querySelector(`#${markerId}`)) {
                this.defs.appendChild(marker);
            }
            path.setAttribute('marker-end', `url(#${markerId})`);

            this.svgConnectors.appendChild(path);

        } catch (error) {
            logger.error(`Error drawing connector from ${startNodeData?.id} (${startPortType}) to ${endNodeData?.id} (${endPortType}):`, error);
        }
    }


    // --- Interaction Handlers ---

    // Bound arrow functions to handle 'this' context automatically
    _handleMouseMove = (e) => {
        if (this.isDraggingNode) {
            this._handleNodeDragMove(e);
        } else if (this.isPanning) {
            this._handlePanMove(e);
        }
    }

    _handleMouseUp = (e) => {
        if (this.isDraggingNode) {
            this._handleNodeDragEnd(e);
        } else if (this.isPanning) {
            this._handlePanEnd(e);
        }
    }

    _handleWheel = (e) => {
        if (!e.ctrlKey) return;
        e.preventDefault();
        const delta = e.deltaY;
        this.setZoom(this.zoomLevel - delta / 500);
    }
    // --- End Bound Handlers ---

    _handlePanStart = (e) => {
<<<<<<< HEAD
        if (e.button !== PAN_BUTTON || (e.target !== this.mountPoint && e.target !== this.canvas)) {
            return;
        }
=======
>>>>>>> eb2d8a7c
        e.preventDefault();
        this.isPanning = true;
        this.panStartX = e.clientX;
        this.panStartY = e.clientY;
        this.scrollLeftStart = this.mountPoint.scrollLeft;
        this.scrollTopStart = this.mountPoint.scrollTop;
        this.mountPoint.style.cursor = 'grabbing';
        this.mountPoint.style.userSelect = 'none'; // Prevent text selection during pan
        document.addEventListener('pointermove', this._handlePanMove);
        document.addEventListener('pointerup', this._handlePanEnd);
    }

    _handlePanMove = (e) => {
        if (!this.isPanning) return;
        const dx = e.clientX - this.panStartX;
        const dy = e.clientY - this.panStartY;
        this._applyScroll(this.scrollLeftStart - dx, this.scrollTopStart - dy);
        this._updateMinimapViewport();
    }

    _handlePanEnd = (e) => {
        this.isPanning = false;
        this.mountPoint.style.cursor = 'grab';
        this.mountPoint.style.userSelect = ''; // Re-enable text selection
        document.removeEventListener('pointermove', this._handlePanMove);
        document.removeEventListener('pointerup', this._handlePanEnd);
    }

    _handleNodeMouseDown = (e) => { // Arrow function binds 'this'
        const nodeEl = e.currentTarget;
        logger.debug(`[Visualizer DragStart] Mousedown on node ${nodeEl.dataset.stepId}`);
        // Allow drag only from header, not content or specific action buttons
        if (e.button !== 0 || !e.target.closest('.node-header') || e.target.closest('button')) {
            return;
        }

        this.isDraggingNode = true;
        this.draggedNode = nodeEl;
        nodeEl.classList.add(NODE_DRAGGING_CLASS);
        if (this.canvas) this.canvas.classList.add('nodes-dragging'); // Add class to canvas

        const rect = nodeEl.getBoundingClientRect();
        const mountRect = this.mountPoint.getBoundingClientRect();

        // Calculate offset relative to the node's top-left corner
        this.dragOffsetX = e.clientX - rect.left;
        this.dragOffsetY = e.clientY - rect.top;

        this.dragStartX = e.clientX; // Store initial mouse position
        this.dragStartY = e.clientY;

        this.isPanning = false; // Prevent panning during node drag
        this.mountPoint.style.cursor = 'grabbing'; // Change cursor for mount point

        document.addEventListener('mousemove', this._handleMouseMove);
        document.addEventListener('mouseup', this._handleMouseUp);
        e.preventDefault();
        e.stopPropagation();
    }

    _handleNodeDragMove(e) {
        if (!this.draggedNode) return;

        const newPageX = e.clientX;
        const newPageY = e.clientY;
        const mountRect = this.mountPoint.getBoundingClientRect();

        // Calculate new position relative to the canvas, considering scroll and drag offset
        let newX = newPageX - mountRect.left + this.mountPoint.scrollLeft - this.dragOffsetX;
        let newY = newPageY - mountRect.top + this.mountPoint.scrollTop - this.dragOffsetY;

        // Directly update style, remove internal data update
        this.draggedNode.style.left = `${newX}px`;
        this.draggedNode.style.top = `${newY}px`;
        this.draggedNode.style.zIndex = '1001'; // Keep on top while dragging

        const stepId = this.draggedNode.dataset.stepId;
        const nodeData = this.nodes.get(stepId);

        if (nodeData) {
            // Update connectors based on the current visual position (using the modified _getPortPosition)
            this._updateNodeConnectors(nodeData);
        }
    }

    /** Updates connectors attached to a specific node, using orthogonal path logic */
    _updateNodeConnectors(nodeData) {
        if (!nodeData || !this.svgConnectors) return;
        const stepId = nodeData.id;

        const paths = this.svgConnectors.querySelectorAll(`path.${CONNECTOR_CLASS}[data-from="${stepId}"], path.${CONNECTOR_CLASS}[data-to="${stepId}"]`);

        paths.forEach(path => {
            const fromId = path.dataset.from;
            const toId = path.dataset.to;
            const startPortType = path.dataset.startPort;
            const endPortType = path.dataset.endPort;

            const startNode = this.nodes.get(fromId);
            const endNode = this.nodes.get(toId);

            if (startNode && endNode) {
                try {
                    const startPos = this._getPortPosition(startNode, startPortType);
                    const endPos = this._getPortPosition(endNode, endPortType);

                    if (isNaN(startPos.x) || isNaN(startPos.y) || isNaN(endPos.x) || isNaN(endPos.y)) {
                        throw new Error(`Invalid port positions during connector update: Start(${startPos.x},${startPos.y}), End(${endPos.x},${endPos.y})`);
                    }

                    // --- Start: Orthogonal Path Calculation ---
                    let pathData = '';
                    const hPadding = 20;
                    const inputExtend = 15;

                    if (startPortType === 'output' && endPortType === 'input') {
                        const midX = startPos.x + hPadding;
                        pathData = `M ${startPos.x} ${startPos.y} L ${midX} ${startPos.y} L ${midX} ${endPos.y} L ${endPos.x - inputExtend} ${endPos.y} L ${endPos.x} ${endPos.y}`;
                    } else if ((startPortType === 'branch-then' || startPortType === 'branch-else' || startPortType === 'loop-body') && endPortType === 'input') {
                        const vSegLength = Math.max(20, V_SPACING / 2);
                        pathData = `M ${startPos.x} ${startPos.y} V ${startPos.y + vSegLength} H ${endPos.x - inputExtend} L ${endPos.x - inputExtend} ${endPos.y} L ${endPos.x} ${endPos.y}`;
                    } else {
                        const midX = startPos.x + hPadding;
                        pathData = `M ${startPos.x} ${startPos.y} L ${midX} ${startPos.y} L ${midX} ${endPos.y} L ${endPos.x - inputExtend} ${endPos.y} L ${endPos.x} ${endPos.y}`;
                    }
                    // --- End: Orthogonal Path Calculation ---

                    path.setAttribute('d', pathData);
                } catch (error) {
                    logger.error(`Error updating connector d attribute for path ${fromId}->${toId}:`, error);
                }
            } else {
                logger.warn(`Skipping connector update for ${fromId}->${toId}: Missing node data for start or end.`);
            }
        });
    }


    // --- UPDATED: _handleNodeDragEnd with Logging ---
     _handleNodeDragEnd(e) {
        const draggedNodeAtStart = this.draggedNode; // Store ref before potential reset
        const sourceId = draggedNodeAtStart?.dataset?.stepId;
        logger.debug(`[Visualizer DragEnd] Mouseup detected. Dragged node ID: ${sourceId}`);

        // Capture final position from style
        const finalX = parseFloat(draggedNodeAtStart?.style?.left || '0');
        const finalY = parseFloat(draggedNodeAtStart?.style?.top || '0');
         // +++ ADD LOGGING +++
        logger.debug(`[Visualizer DragEnd] Calculated final position from style: (${finalX}, ${finalY})`);
        // +++ END LOGGING +++


        try {
            if (!draggedNodeAtStart || !sourceId) {
                logger.warn("[Visualizer DragEnd] No valid node was being dragged.");
                return;
            }

            // --- Check if position is valid AND callback exists ---
            if (!isNaN(finalX) && !isNaN(finalY) && this.options.onNodeLayoutUpdate) {
                 // +++ ADD LOGGING +++
                logger.debug(`[Visualizer DragEnd] BEFORE calling onNodeLayoutUpdate for ${sourceId} with: x=${finalX}, y=${finalY}`);
                // +++ END LOGGING +++
                try {
                    // Call the callback to update the application state (model)
                    this.options.onNodeLayoutUpdate(sourceId, finalX, finalY);
                    // +++ ADD LOGGING +++
                    logger.debug(`[Visualizer DragEnd] AFTER calling onNodeLayoutUpdate successfully for ${sourceId}.`);
                    // +++ END LOGGING +++


                    // Update the visualizer's internal state as well AFTER successful callback
                    const nodeData = this.nodes.get(sourceId);
                    if (nodeData) {
                        nodeData.x = finalX;
                        nodeData.y = finalY;
                        logger.debug(`[Visualizer DragEnd] Updated internal nodeData for ${sourceId} to (${finalX}, ${finalY})`);
                    } else {
                         logger.warn(`[Visualizer DragEnd] Could not find internal nodeData for ${sourceId} to update its position.`);
                    }

                } catch (callbackError) {
                    logger.error("Error in onNodeLayoutUpdate callback:", callbackError);
                    // Revert visual position if callback failed
                    const originalNodeData = this.nodes.get(sourceId);
                    if (originalNodeData && draggedNodeAtStart) {
                        draggedNodeAtStart.style.left = `${originalNodeData.x}px`;
                        draggedNodeAtStart.style.top = `${originalNodeData.y}px`;
                         // Also redraw connectors based on reverted position
                         this._updateNodeConnectors(originalNodeData);
                    }
                }
            } else {
                 // If callback doesn't exist or position is invalid, revert visual position
                 logger.warn("[Visualizer DragEnd] Invalid position or no layout update callback. Reverting visual position.");
                 const originalNodeData = this.nodes.get(sourceId);
                 if (originalNodeData && draggedNodeAtStart) {
                     draggedNodeAtStart.style.left = `${originalNodeData.x}px`;
                     draggedNodeAtStart.style.top = `${originalNodeData.y}px`;
                     // Also redraw connectors based on reverted position
                     this._updateNodeConnectors(originalNodeData);
                 }
            }
        } catch (error) {
            logger.error("Error during node drag end logic:", error);
             // General error handling: attempt to revert visual position
             if (draggedNodeAtStart && sourceId) {
                 const originalNodeData = this.nodes.get(sourceId);
                 if (originalNodeData) {
                     draggedNodeAtStart.style.left = `${originalNodeData.x}`;
                     draggedNodeAtStart.style.top = `${originalNodeData.y}`;
                      this._updateNodeConnectors(originalNodeData);
                 }
             }
        } finally {
             // Cleanup
            if (draggedNodeAtStart) {
                draggedNodeAtStart.classList.remove(NODE_DRAGGING_CLASS);
                draggedNodeAtStart.style.zIndex = ''; // Reset z-index
            }
            if (this.canvas) this.canvas.classList.remove('nodes-dragging');
            if (this.mountPoint) this.mountPoint.style.cursor = 'grab';

            this.isDraggingNode = false;
            this.draggedNode = null;

            document.removeEventListener('mousemove', this._handleMouseMove);
            document.removeEventListener('mouseup', this._handleMouseUp);
             // +++ ADD LOGGING +++
             logger.debug("[Visualizer DragEnd] Cleanup complete.");
             // +++ END LOGGING +++
        }
    }
    // --- END UPDATED _handleNodeDragEnd ---

    // --- Runner Highlighting ---

    /**
     * Highlights a specific node and its incoming connector based on execution status.
     * @param {string} stepId - The ID of the step/node to highlight.
     * @param {string} [highlightType='active'] - The type of highlight ('active', 'success', 'error', 'stopped').
     */
    highlightNode(stepId, highlightType = 'active') {
        this.clearHighlights(); // Clear previous before applying new

        const nodeData = this.nodes.get(stepId);
        if (!nodeData || !nodeData.element) {
            logger.warn(`Highlight Error: Node data or element not found for step ${stepId}.`);
            return;
        }

        try {
             // Determine the CSS class based on highlightType
             const highlightClass = highlightType === 'active' ? 'active-step'
                                 : highlightType === 'success' ? 'success'
                                 : highlightType === 'error' ? 'error'
                                 : highlightType === 'stopped' ? 'stopped'
                                 : highlightType; // Allow passing custom class names directly

             // Add class to the node element
             nodeData.element.classList.add(highlightClass);

            // Scroll node into view if necessary
            if (typeof nodeData.element.scrollIntoView === 'function') {
                try {
                    nodeData.element.scrollIntoView({ behavior: 'smooth', block: 'nearest', inline: 'nearest' });
                } catch (scrollError) {
                     // Fallback for browsers that don't support smooth scrolling well with options
                     try { nodeData.element.scrollIntoView({ behavior: 'auto', block: 'nearest', inline: 'nearest' }); }
                     catch (fallbackError) { logger.warn("ScrollIntoView failed:", fallbackError); }
                }
            }

            // Highlight the incoming connector path and arrowhead
            const connectorPath = this.svgConnectors?.querySelector(`.${CONNECTOR_CLASS}[data-to="${stepId}"]`);
            if (connectorPath) {
                 const statusClass = `status-${highlightType}`; // Map highlightType to status- class
                 connectorPath.classList.add(CONNECTOR_ACTIVE_CLASS); // General active state
                 connectorPath.classList.add(statusClass); // Specific status state

                 // Highlight the arrowhead via its marker definition
                 const markerId = connectorPath.getAttribute('marker-end')?.replace(/url\(#|\)/g, '');
                 if (markerId && this.defs) {
                     const markerPath = this.defs.querySelector(`#${markerId} path.connector-arrowhead`);
                     if (markerPath) {
                         markerPath.classList.add('active-arrowhead');
                         markerPath.classList.add(statusClass);
                     }
                 }
            }
        } catch (error) {
            logger.error(`Error applying highlight (type: ${highlightType}) to node ${stepId}:`, error);
        }
    }


    /** Removes all runner-related highlights from nodes and connectors. */
    clearHighlights() {
        try {
            const highlightClasses = ['active-step', 'success', 'error', 'stopped'];
            const statusClasses = ['status-active', 'status-success', 'status-error', 'status-stopped'];

            // Clear node highlights and runtime info
            this.nodes.forEach(nodeData => {
                if (nodeData.element) {
                    nodeData.element.classList.remove(...highlightClasses);
                    const runtimeInfoDiv = nodeData.element.querySelector('.node-runtime-details');
                    if (runtimeInfoDiv) {
                        runtimeInfoDiv.innerHTML = ''; // Clear runtime info display
                    }
                }
            });

            // Clear connector path highlights
            if (this.svgConnectors) {
                this.svgConnectors.querySelectorAll(`.${CONNECTOR_CLASS}`).forEach(path => {
                    path.classList.remove(CONNECTOR_ACTIVE_CLASS, ...statusClasses);
                });
            }
            // Clear connector arrowhead highlights
            if (this.defs) {
                this.defs.querySelectorAll(`.connector-arrowhead`).forEach(markerPath => {
                    markerPath.classList.remove('active-arrowhead', ...statusClasses);
                });
            }

        } catch (error) {
            logger.error("Error clearing highlights:", error);
        }
    }


    /**
     * Updates a node in the visualizer to display runtime information (e.g., status, extracted vars).
     * @param {string} stepId - The ID of the step/node to update.
     * @param {Object} result - The execution result object from the runner.
     * @param {string} result.status - The execution status ('success', 'error', etc.).
     * @param {Object} [result.output] - The output data (e.g., {status, headers, body} for requests).
     * @param {string} [result.error] - The error message if status is 'error'.
     * @param {Array} [result.extractionFailures] - Array detailing failed extractions.
     */
    updateNodeRuntimeInfo(stepId, result) {
        const nodeData = this.nodes.get(stepId);
        if (!nodeData || !nodeData.element || !nodeData.step) {
            logger.warn(`[Vis UpdateInfo] Node data/element/step not found for ID: ${stepId}`);
            return;
        }

        const runtimeInfoDiv = nodeData.element.querySelector('.node-runtime-details');
        if (!runtimeInfoDiv) {
            logger.warn(`[Vis UpdateInfo] Node runtime details container not found for ID: ${stepId}`);
            return;
        }

        runtimeInfoDiv.innerHTML = ''; // Clear previous info
        let detailsParts = []; // Array to hold HTML parts

        // --- Specific Info for Request Steps ---
        if (nodeData.step.type === 'request') {
            let requestInfoHtml = '';
            let hasRequestInfo = false;

            // Display HTTP Status Code
            if (result.output && result.output.status !== undefined && result.output.status !== null) {
                const statusClass = result.output.status >= 400 ? 'error' : (result.output.status >= 300 ? 'warn' : 'success');
                requestInfoHtml += `<span class="info-item status-${statusClass}">Status: <strong>${escapeHTML(result.output.status)}</strong></span>`;
                hasRequestInfo = true;
            } else if (result.status === 'error') { // Display general error if no output status
                 requestInfoHtml += `<span class="info-item error">Request Error</span>`;
                 hasRequestInfo = true;
            }

            // Display Extraction Status
            const hasConfiguredExtractions = nodeData.step.extract && Object.keys(nodeData.step.extract).length > 0;
            let extractionStatus = 'N/A'; // Not Applicable if no extractions configured
            let extractionStatusClass = 'neutral';

            if (hasConfiguredExtractions) {
                if (result.status === 'success' || (result.status === 'error' && nodeData.step.onFailure === 'continue')) {
                     // Show extraction status only if the request completed (even if non-2xx but continuing)
                    if (result.extractionFailures && result.extractionFailures.length > 0) {
                        extractionStatus = 'Failed';
                        extractionStatusClass = 'error';
                    } else {
                        extractionStatus = 'OK';
                        extractionStatusClass = 'success';
                    }
                } else {
                     extractionStatus = 'Skipped'; // Skipped if request errored and stopped
                     extractionStatusClass = 'neutral';
                }
            }

            // Add extraction status if applicable
            if (extractionStatus !== 'N/A') {
                requestInfoHtml += `<span class="info-item extract-${extractionStatusClass}">Extract: <strong>${extractionStatus}</strong></span>`;
                hasRequestInfo = true;
            }

            if (hasRequestInfo) {
                detailsParts.push(requestInfoHtml);
            }
        }
        // --- General Error Info for Non-Request Steps ---
        else if (result.status === 'error') {
            detailsParts.push('<span class="info-item error">Step Error</span>');
        }

        // --- Loop Iteration Info (if applicable, based on custom result properties) ---
        // Check for properties potentially added by a custom onStepComplete handler
        const iter = result.currentIteration ?? result.loopIteration;
        const tot  = result.totalIterations ?? result.loopTotal;
        if (iter !== undefined && tot !== undefined && typeof iter === 'number' && typeof tot === 'number') {
            detailsParts.push(`<span class="info-item loop-iteration">Iter: ${iter + 1}/${tot}</span>`);
        }

        // --- General Status Indicator (Optional, could be redundant with border) ---
        // if (result.status === 'running') {
        //     detailsParts.push('<span class="status-indicator status-running">Running...</span>');
        // }

        // --- Combine and Render ---
        runtimeInfoDiv.innerHTML = detailsParts.join(' · '); // Use a separator
    }


    /** Optional: Clean up listeners when the component is destroyed. */
    destroy() {
        if (this.resizeObserver) {
            this.resizeObserver.disconnect();
            this.resizeObserver = null;
        }
        // Remove dynamically added document listeners
        document.removeEventListener('mousemove', this._handleMouseMove);
        document.removeEventListener('mouseup', this._handleMouseUp);
        document.removeEventListener('pointermove', this._handlePanMove);
        document.removeEventListener('pointerup', this._handlePanEnd);

        // Remove listeners attached to the mount point itself
        this.mountPoint?.removeEventListener('pointerdown', this._handlePanStart);
        this.mountPoint?.removeEventListener('wheel', this._handleWheel);
        this.mountPoint?.removeEventListener('touchstart', this._handleTouchStart);
        this.mountPoint?.removeEventListener('touchmove', this._handleTouchMove);
        this.mountPoint?.removeEventListener('touchend', this._handleTouchEnd);
        this.mountPoint?.removeEventListener('scroll', this._handleScroll);
        this.minimapContainer?.removeEventListener('mousedown', this._handleMinimapMouseDown);
        // Remove listeners attached to nodes (more complex, requires iterating nodes if needed)
        this.nodes?.forEach(nodeData => { // Add safe navigation
            if (nodeData.element) {
                nodeData.element.removeEventListener('mousedown', this._handleNodeMouseDown);
                // Assuming handleNodeClick is an instance method or bound function
                nodeData.element.removeEventListener('click', (e) => this.handleNodeClick(e, nodeData.id));
                 // Remove button listeners if they were attached individually
                 const delBtn = nodeData.element.querySelector('.btn-delete-node');
                 if (delBtn) {
                     // Need a way to remove the specific listener added in _createNodeElement
                     // This might require storing listener references or using a different approach
                     // For now, this won't remove the specific listener effectively
                 }
                 const toggleBtn = nodeData.element.querySelector('.btn-toggle-collapse');
                 if (toggleBtn) {
                      // Similar issue as delete button listener removal
                 }
            }
        });

        clearTimeout(this.debounceTimer);

        this.clear(); // Clears nodes map, canvas, svg
        // Nullify properties
        this.nodes = null;
        this.flowModel = null;
        this.svgConnectors = null;
        this.canvas = null;
        this.defs = null;
        this.draggedNode = null;
        this.options = null; // Release options/callbacks

        if (this.minimapContainer && this.minimapContainer.parentElement) {
            this.minimapContainer.parentElement.removeChild(this.minimapContainer);
        }

        this.minimapContainer = null;

        if (this.mountPoint) this.mountPoint.innerHTML = '';
        this.mountPoint = null;

        logger.info("FlowVisualizer destroyed.");
    }

    // --- Bound Event Handlers for Click/Delete (to handle 'this' context) ---
    // Method used as a listener
    handleNodeClick = (event, nodeId) => { // Use arrow function for auto-binding 'this'
        // Prevent selection if dragging just ended on this element
        const dx = Math.abs(event.clientX - this.dragStartX);
        const dy = Math.abs(event.clientY - this.dragStartY);
        if (this.isDraggingNode || dx > DRAG_THRESHOLD || dy > DRAG_THRESHOLD) {
            // If it looks like a drag happened, don't treat it as a click for selection
            return;
        }

        if (this.options.onNodeSelect) {
            this.options.onNodeSelect(nodeId);
        }
        // The main render call handles the visual selection based on appState.selectedStepId
    }

    // Method used as a listener
    handleDeleteClick = (event, nodeId) => { // Use arrow function for auto-binding 'this'
        event.stopPropagation(); // Prevent triggering node selection
        if (this.options.onDeleteStep) {
            this.options.onDeleteStep(nodeId);
        }
    }
    // --- End Bound Handlers ---

    // --- Helper: Find step by id (depth-first) ---
    _findStepById(steps, id) {
        if (!steps || !Array.isArray(steps)) return null; // Added check for steps array
        for (const step of steps) {
            if (step.id === id) return step;
            let found = null;
            if (step.type === 'condition') {
                found = this._findStepById(step.thenSteps || [], id); // Use default empty array
                if (found) return found;
                found = this._findStepById(step.elseSteps || [], id);
                if (found) return found;
            } else if (step.type === 'loop') {
                found = this._findStepById(step.loopSteps || [], id);
                if (found) return found;
            }
        }
        return null;
    }


    // --- Helper: Collect all descendant step IDs (recursive) ---
    _collectDescendantIds(step, acc = new Set()) {
        const collect = (steps) => {
             if (!steps || !Array.isArray(steps)) return;
             for (const s of steps) {
                 if (!acc.has(s.id)) { // Avoid infinite loops in case of bad data
                     acc.add(s.id);
                     this._collectDescendantIds(s, acc); // Recurse using the instance method
                 }
             }
        };

        if (step.type === 'condition') {
            collect(step.thenSteps);
            collect(step.elseSteps);
        } else if (step.type === 'loop') {
            collect(step.loopSteps);
        }
        // No collection needed for 'request' or other simple types

        return acc; // Return the accumulated set
    }

    // --- Minimap Methods ---
    _updateMinimap() {
        if (!this.minimapContent) return;
        this.minimapContent.innerHTML = '';
        const cloneSvg = this.svgConnectors?.cloneNode(true);
        const cloneCanvas = this.canvas?.cloneNode(true);
        if (cloneSvg) {
            cloneSvg.style.transformOrigin = '0 0';
            cloneSvg.querySelectorAll('.connector-path').forEach(p => p.classList.remove('connector-path'));
            this.minimapContent.appendChild(cloneSvg);
        }
        if (cloneCanvas) {
            cloneCanvas.querySelectorAll('.node-actions').forEach(el => el.remove());
            cloneCanvas.querySelectorAll('.flow-node').forEach(n => n.classList.remove('flow-node'));
            cloneCanvas.style.transformOrigin = '0 0';
            this.minimapContent.appendChild(cloneCanvas);
        }
        const canvasWidth = parseFloat(this.canvas?.style.width || this.canvas?.offsetWidth || 0);
        const canvasHeight = parseFloat(this.canvas?.style.height || this.canvas?.offsetHeight || 0);
        const containerW = this.minimapContainer.clientWidth;
        const containerH = this.minimapContainer.clientHeight;
        if (canvasWidth > 0 && canvasHeight > 0) {
            this.minimapScale = Math.min(containerW / canvasWidth, containerH / canvasHeight);
        }
        const scale = this.minimapScale;
        this.minimapContent.style.transform = `scale(${scale})`;
        this._updateMinimapViewport();
    }

    _updateMinimapViewport() {
        if (this._minimapFrame) return;
        this._minimapFrame = requestAnimationFrame(() => {
            this._minimapFrame = null;
            this._doMinimapViewport();
        });
    }

    _doMinimapViewport() {
        if (!this.minimapViewport || !this.canvas) return;
        const scale = this.minimapScale;
        const vw = (this.mountPoint.clientWidth / this.zoomLevel) * scale;
        const vh = (this.mountPoint.clientHeight / this.zoomLevel) * scale;
        const left = (this.mountPoint.scrollLeft / this.zoomLevel) * scale;
        const top  = (this.mountPoint.scrollTop  / this.zoomLevel) * scale;
        const boundedLeft = Math.max(0, Math.min(this.minimapContainer.clientWidth - vw, left));
        const boundedTop = Math.max(0, Math.min(this.minimapContainer.clientHeight - vh, top));

        this.minimapViewport.style.width = `${vw}px`;
        this.minimapViewport.style.height = `${vh}px`;
        this.minimapViewport.style.left = `${boundedLeft}px`;
        this.minimapViewport.style.top = `${boundedTop}px`;
    }

    _handleMinimapMouseDown = (e) => {
        this.isMinimapDragging = true;
        document.addEventListener('mousemove', this._handleMinimapMouseMove);
        document.addEventListener('mouseup', this._handleMinimapMouseUp);
        this._panToMinimapPoint(e);
    }

    _handleMinimapMouseMove = (e) => {
        if (!this.isMinimapDragging) return;
        this._panToMinimapPoint(e);
    }

    _handleMinimapMouseUp = () => {
        this.isMinimapDragging = false;
        document.removeEventListener('mousemove', this._handleMinimapMouseMove);
        document.removeEventListener('mouseup', this._handleMinimapMouseUp);
    }

    _panToMinimapPoint(e) {
        const rect = this.minimapContainer.getBoundingClientRect();
        const x = (e.clientX - rect.left) / this.minimapScale;
        const y = (e.clientY - rect.top) / this.minimapScale;
        this._applyScroll(
            (x * this.zoomLevel) - this.mountPoint.clientWidth  / 2,
            (y * this.zoomLevel) - this.mountPoint.clientHeight / 2
        );
        this._updateMinimapViewport();
    }

    // --- Touch Zoom ---
    _handleTouchStart = (e) => {
        if (e.touches.length === 2) {
            e.preventDefault();
            this.pinchStartDistance = this._getTouchDistance(e.touches);
        }
    }

    _handleTouchMove = (e) => {
        if (this.pinchStartDistance && e.touches.length === 2) {
            e.preventDefault();
            const newDist = this._getTouchDistance(e.touches);
            const delta = newDist - this.pinchStartDistance;
            if (Math.abs(delta) > 2) {
                this.setZoom(this.zoomLevel + delta / 200);
                this.pinchStartDistance = newDist;
            }
        }
    }

    _handleTouchEnd = (e) => {
        if (e.touches.length < 2) {
            this.pinchStartDistance = null;
        }
    }

    _getTouchDistance(touches) {
        const dx = touches[0].clientX - touches[1].clientX;
        const dy = touches[0].clientY - touches[1].clientY;
        return Math.sqrt(dx * dx + dy * dy);
    }

    showMinimap() {
        if (this.minimapContainer) {
            this.minimapContainer.style.display = '';
            this.minimapVisible = true;
            this._updateMinimap();
        }
    }

    hideMinimap() {
        if (this.minimapContainer) {
            this.minimapContainer.style.display = 'none';
            this.minimapVisible = false;
        }
    }

    toggleMinimap() {
        if (this.minimapVisible) {
            this.hideMinimap();
        } else {
            this.showMinimap();
        }
    }

    isMinimapVisible() {
        return this.minimapVisible;
    }
}<|MERGE_RESOLUTION|>--- conflicted
+++ resolved
@@ -880,12 +880,10 @@
     // --- End Bound Handlers ---
 
     _handlePanStart = (e) => {
-<<<<<<< HEAD
         if (e.button !== PAN_BUTTON || (e.target !== this.mountPoint && e.target !== this.canvas)) {
             return;
         }
-=======
->>>>>>> eb2d8a7c
+
         e.preventDefault();
         this.isPanning = true;
         this.panStartX = e.clientX;
