// ========== FILE: flowVisualizer.js (FULL, UNABRIDGED, UPDATED with logging) ==========
/**
 * flowVisualizer.js
 * Renders the flow as a dynamic, interactive node-graph using SVG for connectors.
 * Handles node dragging, panning, selection highlighting, and basic runner integration.
 */
import { escapeHTML, generateConditionPreview } from './flowCore.js'; // Import utilities from core
import { getStepTypeIcon } from './flowStepComponents.js'; // Import UI-related helper
import { logger } from './logger.js';

// --- Constants for Layout ---
const NODE_WIDTH = 240;         // MODIFIED: Increased width
const NODE_MIN_HEIGHT = 160;     // MODIFIED: Increased min-height
const H_SPACING = 100;          // Horizontal spacing between sequential steps in the new default layout
const V_SPACING = 60;           // Vertical spacing between sequential nodes (used in branches)
const BRANCH_V_SPACING = 40;    // Extra vertical space before starting a branch
const CANVAS_PADDING = 100;     // Padding around the content in the canvas

// --- Constants for Interaction ---
const DRAG_THRESHOLD = 5;       // Pixels mouse needs to move before drag starts
const PAN_BUTTON = 0;           // Left mouse button for panning

// --- Constants for Styling & SVG ---
const CONNECTOR_CLASS = 'connector-path';
const CONNECTOR_ACTIVE_CLASS = 'active-connector'; // General active class
const NODE_CLASS = 'flow-node';
const NODE_SELECTED_CLASS = 'selected';
const NODE_DRAGGING_CLASS = 'dragging';
const SVG_NS = 'http://www.w3.org/2000/svg';

export class FlowVisualizer {
    /**
     * Initializes the FlowVisualizer.
     * @param {HTMLElement} mountPoint - The container element for the visualizer.
     * @param {Object} options - Callbacks and configuration.
     * @param {Function} options.onNodeSelect - Callback when a node is selected: `onNodeSelect(stepId)`
     * @param {Function} [options.onNodeLayoutUpdate] - Callback when a node is dropped after free dragging: `onNodeLayoutUpdate(stepId, x, y)`
     * @param {Function} [options.onAddStep] - Optional callback to request adding a step: `onAddStep(parentId, branch, positionInfo)`
     * @param {Function} [options.onDeleteStep] - Optional callback to request deleting a step: `onDeleteStep(stepId)`
     * @param {Function} [options.onCloneStep] - Optional callback to request cloning a step: `onCloneStep(stepId)`
     */
    constructor(mountPoint, options = {}) {
        if (!mountPoint) {
            throw new Error("FlowVisualizer requires a valid mount point element.");
        }
        this.mountPoint = mountPoint;
        this.options = options; // Includes onNodeSelect, onNodeLayoutUpdate etc.
        this.flowModel = null;
        this.selectedNodeId = null;

        // Internal state for layout and interaction
        this.nodes = new Map(); // Map<stepId, { id, x, y, width, height, step, element, childrenLayout, ports:{} }>
        this.canvas = null;
        this.svgConnectors = null;
        this.defs = null; // SVG <defs> element for markers

        // Interaction state
        this.isPanning = false;
        this.isDraggingNode = false;
        this.draggedNode = null;
        this.dragStartX = 0;
        this.dragStartY = 0;
        this.dragOffsetX = 0;
        this.dragOffsetY = 0;
        this.panStartX = 0;
        this.panStartY = 0;
        this.scrollLeftStart = 0;
        this.scrollTopStart = 0;

        // Zoom state
        this.zoomLevel = 1;
        this.minZoom = 0.5;
        this.maxZoom = 2;
        this.pinchStartDistance = null;

        // Minimap
        this.minimapContainer = null;
        this.minimapContent = null;
        this.minimapViewport = null;
        this.minimapScale = 0.15;
<<<<<<< HEAD
        this.minimapVisible = false;
=======
        this.minimapVisible = true;
>>>>>>> 6d7ee414
        this.isMinimapDragging = false;
        this._handleScroll = () => this._updateMinimapViewport();

        // Debounce resize handler
        this.resizeObserver = null;
        this.debounceTimer = null;

        this.collapsedNodes = new Set(); // Track which nodes are collapsed

        this._createBaseStructure();
        this._bindBaseListeners();
        this._applyZoom();
    }

    /** Creates the initial SVG and Canvas elements within the mount point. */
    _createBaseStructure() {
        this.mountPoint.innerHTML = ''; // Clear previous content
        this.mountPoint.style.position = 'relative'; // Needed for absolute positioning
        this.mountPoint.style.overflow = 'auto'; // Enable scrolling/panning
        this.mountPoint.style.cursor = 'grab'; // Default cursor for pannable area

        this.svgConnectors = document.createElementNS(SVG_NS, 'svg');
        this.svgConnectors.setAttribute('class', 'flow-connector-svg'); // Changed class slightly
        this.svgConnectors.style.position = 'absolute';
        this.svgConnectors.style.top = '0';
        this.svgConnectors.style.left = '0';
        this.svgConnectors.style.width = '100%'; // Will be updated to canvas size
        this.svgConnectors.style.height = '100%';
        this.svgConnectors.style.pointerEvents = 'none'; // Allow interaction with nodes beneath
        this.svgConnectors.style.overflow = 'visible'; // Allow connectors to extend beyond initial viewbox if needed
        this.svgConnectors.style.transformOrigin = '0 0';

        // Add <defs> for arrowheads
        this.defs = document.createElementNS(SVG_NS, 'defs');
        this.svgConnectors.appendChild(this.defs);

        this.canvas = document.createElement('div');
        this.canvas.className = 'visualizer-canvas';
        this.canvas.style.position = 'relative'; // Container for absolutely positioned nodes
        this.canvas.style.transformOrigin = '0 0'; // For potential future zooming

        this.mountPoint.appendChild(this.svgConnectors);
        this.mountPoint.appendChild(this.canvas);

        this.minimapContainer = document.createElement('div');
        this.minimapContainer.className = 'visualizer-minimap';
        this.minimapContainer.style.display = 'none';

        this.minimapContent = document.createElement('div');
        this.minimapContent.className = 'minimap-content';
        this.minimapContent.style.transformOrigin = '0 0';
        this.minimapContent.style.pointerEvents = 'none';
        this.minimapContainer.appendChild(this.minimapContent);

        this.minimapViewport = document.createElement('div');
        this.minimapViewport.className = 'minimap-viewport';
        this.minimapViewport.style.position = 'absolute';
        this.minimapViewport.style.border = '1px solid red';
        this.minimapViewport.style.pointerEvents = 'none';
        this.minimapContainer.appendChild(this.minimapViewport);

        if (this.mountPoint.parentElement) {
            this.mountPoint.parentElement.appendChild(this.minimapContainer);
        } else {
            this.mountPoint.appendChild(this.minimapContainer);
        }
    }

    /** Binds essential event listeners for panning and potential resizing. */
    _bindBaseListeners() {
        this.mountPoint.addEventListener('mousedown', this._handleMouseDown);
        this.mountPoint.addEventListener('wheel', this._handleWheel, { passive: false });
        this.mountPoint.addEventListener('touchstart', this._handleTouchStart, { passive: false });
        this.mountPoint.addEventListener('touchmove', this._handleTouchMove, { passive: false });
        this.mountPoint.addEventListener('touchend', this._handleTouchEnd);
        this.mountPoint.addEventListener('scroll', this._handleScroll);
        this.minimapContainer.addEventListener('mousedown', this._handleMinimapMouseDown);
        // Mouse move/up listeners are added to document dynamically during drag/pan

        // Observe mount point resizing to potentially trigger re-layout/re-render
        if (typeof ResizeObserver !== 'undefined') {
            this.resizeObserver = new ResizeObserver(() => {
                clearTimeout(this.debounceTimer);
                this.debounceTimer = setTimeout(() => {
                    // Optional: Could trigger a limited re-render or just ensure SVG viewbox is ok
                    // For simplicity now, we don't trigger full re-layout on resize
                    this._updateSvgViewBox();
                }, 150); // Debounce resize events
            });
            this.resizeObserver.observe(this.mountPoint);
        }
    }

    /** Clears the canvas and SVG, resetting internal node map. */
    clear() {
        if (this.canvas) {
            this.canvas.innerHTML = '';
        }
        if (this.svgConnectors) {
            this.svgConnectors.innerHTML = ''; // Clear connectors
            this.svgConnectors.appendChild(this.defs); // Re-add defs
        }
        this.nodes.clear();
    }

    /**
     * Renders the complete flow graph.
     * @param {Object} flowModel - The flow model data.
     * @param {string | null} selectedStepId - The ID of the currently selected step.
     */
    render(flowModel, selectedStepId) {
        this.flowModel = flowModel;
        this.selectedNodeId = selectedStepId;
        this.clear(); // Clear previous rendering

        if (!this.flowModel || !this.flowModel.steps || this.flowModel.steps.length === 0) {
            if (this.canvas) {
                this.canvas.innerHTML = '<div class="placeholder-message" style="position: absolute; top: 50px; left: 50px;">No steps to visualize.</div>';
            }
            this._updateCanvasAndSvgSize(200, 200); // Set minimum size
            return;
        }

        // --- Phase 1: Calculate DEFAULT Layout ---
        // Populates this.nodes with initial data including default x, y, width, height estimates
        const defaultLayoutResult = this._layoutSteps(this.flowModel.steps, CANVAS_PADDING, CANVAS_PADDING);

        // --- Phase 2: Override with Persisted Layout Data ---
        if (this.flowModel.visualLayout) {
            this.nodes.forEach(nodeData => {
                const savedLayout = this.flowModel.visualLayout[nodeData.id];
                if (savedLayout && typeof savedLayout.x === 'number' && typeof savedLayout.y === 'number') {
                    // Use saved coordinates if valid
                    nodeData.x = savedLayout.x;
                    nodeData.y = savedLayout.y;
                }
                if (savedLayout && typeof savedLayout.collapsed === 'boolean') {
                    nodeData.collapsed = savedLayout.collapsed;
                    // --- ADDED: Update collapsedNodes set based on loaded state ---
                    if (nodeData.collapsed) {
                        this.collapsedNodes.add(nodeData.id);
                    } else {
                         this.collapsedNodes.delete(nodeData.id);
                    }
                    // --- END ADDED ---
                }
            });
        }

        // --- NEW: Collect all descendant IDs of collapsed nodes ---
        const skipNodes = new Set();
        this.nodes.forEach(nodeData => {
            if (nodeData.collapsed) {
                const step = this._findStepById(this.flowModel.steps, nodeData.id);
                if (step) {
                    this._collectDescendantIds(step, skipNodes);
                }
            }
        });

        /* --------------------------------------------------------------------
         *  Ensure every ID in skipNodes has at least a stub NodeData entry
         *  so that _createNodeElement can build an element (later hidden).
         *  Without this the child <div> never reaches the DOM and the test
         *  fails with `querySelector(..) === null`.
         * ------------------------------------------------------------------ */
        skipNodes.forEach(id => {
            if (!this.nodes.has(id)) {
                const step = this._findStepById(this.flowModel.steps, id);
                if (step) {
                    this.nodes.set(id, {
                        id: step.id,
                        x: 0,                      /* dummy position – not shown    */
                        y: 0,
                        width: NODE_WIDTH,
                        height: NODE_MIN_HEIGHT,
                        step,
                        element: null,
                        childrenLayout: null,
                        ports: {},
                        collapsed: false           /* descendant itself not collapsed */
                    });
                }
            }
        });

        // --- Phase 3: Render Nodes using FINAL Positions ---
        let minX = Infinity, minY = Infinity, maxX = 0, maxY = 0; // Bounds based on final positions

        this.nodes.forEach(nodeData => {
            // Check if this node is a child of a collapsed node and isn't the collapsed node itself
            const isChildOfCollapsed = skipNodes.has(nodeData.id) && !nodeData.collapsed;
            const nodeEl = this._createNodeElement(nodeData); // Create element regardless

            if (nodeEl) {
                nodeData.element = nodeEl;
                nodeEl.style.left = `${nodeData.x}px`;
                nodeEl.style.top = `${nodeData.y}px`;

                // Hide the element if it's a child of a collapsed node
                if (isChildOfCollapsed) {
                    nodeEl.style.display = 'none';
                }

                // Apply collapsed class if the node *itself* is collapsed
                if (nodeData.collapsed) {
                     nodeEl.classList.add('collapsed');
                }

                this.canvas.appendChild(nodeEl);

                // Update height based on actual rendered content (do this after appending)
                 // Use requestAnimationFrame to ensure styles are applied before measuring offsetHeight
                requestAnimationFrame(() => {
                     const actualHeight = Math.max(NODE_MIN_HEIGHT, nodeEl.offsetHeight);
                     nodeData.height = actualHeight;
                     nodeEl.style.height = `${actualHeight}px`; // Set explicit height

                     // Update bounds calculation (only if not hidden)
                     if (!isChildOfCollapsed) {
                          minX = Math.min(minX, nodeData.x);
                          minY = Math.min(minY, nodeData.y);
                          maxX = Math.max(maxX, nodeData.x + nodeData.width);
                          maxY = Math.max(maxY, nodeData.y + nodeData.height);
                     }

                     // Defer canvas size update and connector rendering until after heights are measured
                     this._finalizeRender(defaultLayoutResult, minX, minY, maxX, maxY);
                });
            }
        });

        // Initial render might have no nodes, handle this case
         if (this.nodes.size === 0) {
             this._finalizeRender(defaultLayoutResult, minX, minY, maxX, maxY);
         }
    }

    // --- NEW Helper Function to finalize rendering after potential async height updates ---
    _finalizeRender(defaultLayoutResult, minX, minY, maxX, maxY) {
        // Calculate final bounds based on possibly updated node dimensions
        let finalContentWidth = 0;
        let finalContentHeight = 0;
        let finalMinX = Infinity;
        let finalMinY = Infinity;
        let finalMaxX = 0;
        let finalMaxY = 0;

        this.nodes.forEach(nodeData => {
             // Only consider nodes that are not hidden by a collapsed parent
             const isHidden = nodeData.element?.style.display === 'none';
            if (!isHidden && nodeData.element) {
                 finalMinX = Math.min(finalMinX, nodeData.x);
                 finalMinY = Math.min(finalMinY, nodeData.y);
                 finalMaxX = Math.max(finalMaxX, nodeData.x + nodeData.width);
                 finalMaxY = Math.max(finalMaxY, nodeData.y + nodeData.height);
            }
        });

        // Calculate width/height based on final bounds
        finalContentWidth = (finalMaxX === 0 && finalMinX === Infinity) ? 0 : finalMaxX - Math.min(finalMinX, CANVAS_PADDING);
        finalContentHeight = (finalMaxY === 0 && finalMinY === Infinity) ? 0 : finalMaxY - Math.min(finalMinY, CANVAS_PADDING);

        const effectiveWidth = Math.max(defaultLayoutResult.width, finalContentWidth);
        const effectiveHeight = Math.max(defaultLayoutResult.height, finalContentHeight);
        this._updateCanvasAndSvgSize(effectiveWidth, effectiveHeight);

        this._renderAllConnectors(); // Render connectors based on FINAL node positions
        this._updateMinimap();

        // Apply selection highlight
        if (this.selectedNodeId) {
            const selectedNode = this.nodes.get(this.selectedNodeId);
            if (selectedNode?.element) {
                selectedNode.element.classList.add(NODE_SELECTED_CLASS);
            }
        }
    }
    // --- END NEW Helper ---

    // --- Layout Calculation ---

    /**
     * Recursively calculates DEFAULT layout information (x, y, width, height) for steps.
     * Stores results in `this.nodes` Map but does *not* create DOM elements yet.
     * Implements a Left-to-Right main flow with vertical branches.
     * @param {Array} steps - Array of step objects.
     * @param {number} startX - The starting X coordinate for this level/branch.
     * @param {number} startY - The starting Y coordinate for this level/branch.
     * @returns {Object} Bounding box { width, height } for the laid-out steps at this level.
     */
    _layoutSteps(steps, startX, startY) {
        let currentX = startX;
        let maxReachY = startY;
        let maxReachX = startX;
        let currentLevelMaxStepHeight = 0; // Track max height at this level

        if (!steps || steps.length === 0) {
            return { width: 0, height: 0 };
        }

        steps.forEach((step, index) => {
            let nodeData = this.nodes.get(step.id) || {
                id: step.id,
                width: NODE_WIDTH,
                height: NODE_MIN_HEIGHT, // Use min height initially
                step: step,
                element: null,
                childrenLayout: null,
                ports: {}
            };

             // Store the node data if not already present
            if (!this.nodes.has(step.id)) {
                this.nodes.set(step.id, nodeData);
            }

             // --- Assign initial layout position BEFORE recursion ---
             nodeData.x = currentX;
             nodeData.y = startY;
             currentLevelMaxStepHeight = Math.max(currentLevelMaxStepHeight, nodeData.height);

            // --- Recurse for children and calculate their layout bounds ---
            let stepBranchHeight = 0; // Additional vertical space consumed by branches below this step
            let stepBranchWidth = 0; // Width consumed by branches

            try {
                 // Bootstrap collapsed state from model if not already set by user interaction
                if (nodeData.collapsed === undefined) { // Check if undefined
                     nodeData.collapsed = !!(this.flowModel.visualLayout?.[step.id]?.collapsed);
                     if (nodeData.collapsed) this.collapsedNodes.add(step.id);
                }

                if (step.type === 'condition' && !this.collapsedNodes.has(step.id)) {
                     const branchStartX = currentX; // Branches start below parent
                     const branchStartY = startY + nodeData.height + BRANCH_V_SPACING;

                     const thenLayout = this._layoutSteps(step.thenSteps || [], branchStartX, branchStartY);
                     const elseStartY = branchStartY + (thenLayout.height > 0 ? thenLayout.height + V_SPACING : 0);
                     const elseLayout = this._layoutSteps(step.elseSteps || [], branchStartX, elseStartY);

                     nodeData.childrenLayout = { then: thenLayout, else: elseLayout };
                     stepBranchHeight = BRANCH_V_SPACING + thenLayout.height + (thenLayout.height > 0 && elseLayout.height > 0 ? V_SPACING : 0) + elseLayout.height;
                     stepBranchWidth = Math.max(thenLayout.width, elseLayout.width); // Width is max of branches

                } else if (step.type === 'loop' && !this.collapsedNodes.has(step.id)) {
                    const branchStartX = currentX; // Loop body starts below parent
                    const branchStartY = startY + nodeData.height + BRANCH_V_SPACING;
                    const loopLayout = this._layoutSteps(step.loopSteps || [], branchStartX, branchStartY);

                    nodeData.childrenLayout = { loop: loopLayout };
                    stepBranchHeight = BRANCH_V_SPACING + loopLayout.height;
                    stepBranchWidth = loopLayout.width; // Width is determined by loop body
                }
                 // --- Update overall bounds based on this step and its branches ---
                 const currentStepReachX = currentX + Math.max(nodeData.width, stepBranchWidth);
                 const currentStepReachY = startY + nodeData.height + stepBranchHeight;
                 maxReachX = Math.max(maxReachX, currentStepReachX);
                 maxReachY = Math.max(maxReachY, currentStepReachY);

                 // Move to the next horizontal position for the *next* step at *this* level
                 currentX += nodeData.width + H_SPACING;


            } catch (error) {
                logger.error(`Layout error for step ${step.id}:`, error);
                 // Fallback layout on error
                 nodeData.x = currentX;
                 nodeData.y = startY;
                 nodeData.height = NODE_MIN_HEIGHT; // Reset height
                 maxReachY = Math.max(maxReachY, startY + nodeData.height);
                 maxReachX = Math.max(maxReachX, currentX + nodeData.width);
                 currentX += nodeData.width + H_SPACING; // Still advance X
            }

            // Update the nodeData in the map (redundant if already set, but safe)
            this.nodes.set(step.id, nodeData);
        });


        // --- Calculate final bounds for THIS level ---
        // Width is the total horizontal distance covered.
        // Height is the total vertical distance from startY to the maximum Y reached by any node or branch at this level.
        const finalWidth = maxReachX - startX;
        const finalHeight = maxReachY - startY;

        return {
            width: finalWidth,
            height: finalHeight
        };
    }


    /** Updates the canvas and SVG dimensions to fit content. */
    _updateCanvasAndSvgSize(contentWidth, contentHeight) {
        const canvasWidth = Math.max(this.mountPoint.clientWidth, contentWidth + 2 * CANVAS_PADDING);
        const canvasHeight = Math.max(this.mountPoint.clientHeight, contentHeight + 2 * CANVAS_PADDING);

        if (this.canvas) {
            this.canvas.style.width = `${canvasWidth}px`;
            this.canvas.style.height = `${canvasHeight}px`;
        }

        this._updateSvgViewBox();
        this._updateMinimap();
    }

    /** Updates the SVG viewbox to match the current canvas size. */
    _updateSvgViewBox() {
        if (this.svgConnectors && this.canvas) {
            const width = parseFloat(this.canvas.style.width || '0');
            const height = parseFloat(this.canvas.style.height || '0');
            if (width > 0 && height > 0) {
                this.svgConnectors.setAttribute('viewBox', `0 0 ${width} ${height}`);
                this.svgConnectors.style.width = `${width}px`;
                this.svgConnectors.style.height = `${height}px`;
            }
        }
    }

    setZoom(level) {
        this.zoomLevel = Math.min(this.maxZoom, Math.max(this.minZoom, level));
        this._applyZoom();
        this._updateMinimapViewport();
    }

    zoomIn() {
        this.setZoom(this.zoomLevel + 0.1);
    }

    zoomOut() {
        this.setZoom(this.zoomLevel - 0.1);
    }

    resetZoom() {
        this.setZoom(1);
    }

    _applyZoom() {
        const scale = `scale(${this.zoomLevel})`;
        if (this.canvas) this.canvas.style.transform = scale;
        if (this.svgConnectors) this.svgConnectors.style.transform = scale;
    }

    _applyScroll(left, top) {
        const canvasW = parseFloat(this.canvas?.style.width || this.canvas?.offsetWidth || '0');
        const canvasH = parseFloat(this.canvas?.style.height || this.canvas?.offsetHeight || '0');
        const scrollMaxLeft = this.mountPoint.scrollWidth - this.mountPoint.clientWidth;
        const scrollMaxTop = this.mountPoint.scrollHeight - this.mountPoint.clientHeight;
        const maxLeft = Math.max(0, scrollMaxLeft, canvasW - this.mountPoint.clientWidth);
        const maxTop = Math.max(0, scrollMaxTop, canvasH - this.mountPoint.clientHeight);
        this.mountPoint.scrollLeft = Math.max(0, Math.min(maxLeft, left));
        this.mountPoint.scrollTop = Math.max(0, Math.min(maxTop, top));
    }

    // --- Node Element Creation ---

    /** Creates the DOM element for a single node. */
    _createNodeElement(nodeData) {
        if (!nodeData || !nodeData.step) return null; // Guard against missing data
        const step = nodeData.step;
        const nodeEl = document.createElement('div');
        nodeEl.className = `${NODE_CLASS} type-${step.type}`;
        nodeEl.dataset.stepId = step.id;
        nodeEl.style.position = 'absolute';
        nodeEl.style.width = `${nodeData.width}px`; // Set width from layout data

        // --- Build header markup ---
        const headerEl = document.createElement('div');
        // Check collapsed state using the internal set for initial render
        headerEl.className = 'node-header' + (this.collapsedNodes.has(nodeData.id) ? ' collapsed' : '');
        headerEl.innerHTML = `
            <span class="node-icon">${getStepTypeIcon(step.type)}</span>
            <span class="node-name"></span>
            <div class="node-actions">
                ${(step.type === 'condition' || step.type === 'loop') ?
                    `<button class="btn-node-action btn-toggle-collapse node-collapse-toggle" title="Toggle Collapse">
                        ${this.collapsedNodes.has(nodeData.id) ? '▼' : '▲'}
                    </button>` : ''
                }
                ${step.actions || ''}
            </div>
            <button class="btn-delete-node" title="Delete step">✕</button>
        `;
        nodeEl.appendChild(headerEl);

        // --- Loop node: show step.name or fallback ---
        const nameEl = headerEl.querySelector('.node-name');
        // --- Force explicit name from the model (no auto-singularising) ---
        if (step && step.name && nameEl) {
            nameEl.textContent = step.name; // e.g. "Process Items"
        } else if (step.type === 'loop') {
            nameEl.textContent = step.name || 'Loop';
        } else {
            nameEl.textContent = step.name || '';
        }

        // Delete button wiring
        const delBtn = headerEl.querySelector('.btn-delete-node');
        if (delBtn) {
             // Use arrow function to bind 'this' if handleDeleteClick isn't already bound
             delBtn.addEventListener('click', (e) => this.handleDeleteClick(e, step.id));
        }

        // Collapse toggle handler
        const toggleButton = headerEl.querySelector('.btn-toggle-collapse');
        if (toggleButton) {
            toggleButton.addEventListener('click', (e) => {
                e.stopPropagation();
                const wasCollapsed = this.collapsedNodes.has(nodeData.id);
                if (wasCollapsed) this.collapsedNodes.delete(nodeData.id);
                else               this.collapsedNodes.add(nodeData.id);

                nodeData.collapsed = !wasCollapsed; // Update internal node data

                // --- Notify host of the collapse state change ---
                this.options.onNodeLayoutUpdate?.(
                    step.id,
                    nodeData.x, // Use current position
                    nodeData.y,
                    { collapsed: nodeData.collapsed } // Pass the new state
                );

                /* hide / show descendants */
                this._collectDescendantIds(step).forEach(id => {
                    const nd = this.nodes.get(id);
                    if (nd?.element) nd.element.style.display = nodeData.collapsed ? 'none' : '';
                });

                // Update button text and element classes
                toggleButton.textContent = nodeData.collapsed ? '▼' : '▲';
                headerEl.classList.toggle('collapsed', nodeData.collapsed);
                nodeEl.classList.toggle('collapsed', nodeData.collapsed);
                // Redraw connectors after hiding/showing descendants
                this._renderAllConnectors();
            });
        }

        // Add or improve tooltips for node actions in the visualizer
        // Only set title, do not redeclare delBtn
        if (delBtn) delBtn.title = 'Delete this step';
        const collapseBtn = headerEl.querySelector('.btn-toggle-collapse');
        if (collapseBtn) collapseBtn.title = 'Expand/collapse this node';
        // Add tooltip to node drag handle if present
        const dragHandle = headerEl.querySelector('.node-drag-handle');
        if (dragHandle) dragHandle.title = 'Drag to move node';

        // Node content
        const contentEl = document.createElement('div');
        contentEl.className = 'node-content';
        contentEl.innerHTML = `
            ${this._getNodeContentHTML(step)}
            <div class="node-runtime-details"></div>
        `;
        nodeEl.appendChild(contentEl);

        // Drag and Drop Initialization (mousedown listener for free placement)
        nodeEl.addEventListener('mousedown', this._handleNodeMouseDown); // Use bound reference

        // Add click handler for node selection
        nodeEl.addEventListener('click', (e) => this.handleNodeClick(e, step.id)); // Use bound reference

        // Apply collapsed class initially if needed (redundant with header class setting, but safe)
        if (nodeData.collapsed) {
             nodeEl.classList.add('collapsed');
        }

        return nodeEl;
    }

    /** Generates the inner HTML for the node's content area. */
    _getNodeContentHTML(step) {
        try {
            switch (step.type) {
                case 'request':
                    const urlPreview = (step.url || '').length > 30 ? step.url.substring(0, 27) + '...' : step.url;
                    return `<span class="request-method ${step.method || 'GET'}">${step.method || 'GET'}</span> <code class="request-url" title="${escapeHTML(step.url)}">${escapeHTML(urlPreview)}</code>`;
                case 'condition':
                    let conditionPreview = 'No condition set';
                    if (step.conditionData?.variable && step.conditionData?.operator) {
                        conditionPreview = generateConditionPreview(step.conditionData);
                    } else if (step.condition) {
                        conditionPreview = `Legacy: ${escapeHTML(step.condition)}`;
                    }
                    if (conditionPreview.length > 40) conditionPreview = conditionPreview.substring(0, 37) + '...';
                    return `If: <code class="condition-code" title="${escapeHTML(generateConditionPreview(step.conditionData) || step.condition || '')}">${escapeHTML(conditionPreview)}</code>`;
                case 'loop':
                    const sourcePreview = !step.source ? 'No source specified' :
                        (step.source.length > 20 ? step.source.substring(0, 17) + '...' : step.source);
                    return `For <code class="loop-variable">${escapeHTML(step.loopVariable || 'item')}</code> in <code class="loop-source" title="${escapeHTML(step.source || '')}">${escapeHTML(sourcePreview)}</code>`;
                default:
                    return `Type: ${escapeHTML(step.type)}`;
            }
        } catch (error) {
            logger.error(`Error generating content HTML for step ${step.id}:`, error);
            return `Error displaying content. Type: ${escapeHTML(step.type)}`;
        }
    }

    // --- Connector Rendering ---

    /** Renders all connectors based on the node layout. */
    _renderAllConnectors() {
        if (!this.svgConnectors || !this.defs) return;
        // Store existing defs content temporarily
        const defsContent = this.defs.innerHTML;
        this.svgConnectors.innerHTML = ''; // Clear previous connectors AND defs
        // Recreate defs and restore content
        this.defs = document.createElementNS(SVG_NS, 'defs');
        this.defs.innerHTML = defsContent;
        this.svgConnectors.appendChild(this.defs); // Ensure defs remain

        if (this.flowModel && this.flowModel.steps) {
            this._renderConnectorsRecursive(this.flowModel.steps);
        }
    }


    /** Recursively finds connections and calls drawing function. */
    _renderConnectorsRecursive(steps, parentNodeData = null, parentPortType = 'output') {
        let prevNodeData = parentNodeData;
        let currentParentPortType = parentPortType;

        if (!steps || steps.length === 0) {
            return;
        }

        steps.forEach((step) => {
            const currentNodeData = this.nodes.get(step.id);
            // --- Skip hidden nodes (children of collapsed) ---
            if (!currentNodeData || currentNodeData.element?.style.display === 'none') {
                // Do not draw connections to/from this node, and DO NOT update prevNodeData
                // The next visible node will connect from the *last visible* parent/previous node.
                return;
            }

            if (prevNodeData) {
                this._drawConnector(prevNodeData, currentNodeData, currentParentPortType, 'input');
            }

            // Only recurse if the current node is NOT collapsed
            if (!this.collapsedNodes.has(step.id)) {
                if (step.type === 'condition') {
                    this._renderConnectorsRecursive(step.thenSteps || [], currentNodeData, 'branch-then');
                    this._renderConnectorsRecursive(step.elseSteps || [], currentNodeData, 'branch-else');
                } else if (step.type === 'loop') {
                    this._renderConnectorsRecursive(step.loopSteps || [], currentNodeData, 'loop-body');
                }
            }

            // Update prevNodeData ONLY if the current node was visible and processed
            prevNodeData = currentNodeData;
            currentParentPortType = 'output'; // Next connection originates from standard output
        });
    }


    /** Calculates the absolute position of a conceptual port on a node. */
    _getPortPosition(nodeData, portType) {
        if (!nodeData) return { x: NaN, y: NaN };

        let x, y;
        // If this node is currently being dragged, use its style position for accurate connector drawing during drag
        if (this.isDraggingNode && this.draggedNode && this.draggedNode.dataset.stepId === nodeData.id) {
            x = parseFloat(this.draggedNode.style.left || '0');
            y = parseFloat(this.draggedNode.style.top || '0');
        } else {
            // Otherwise, use the stored layout coordinates
            x = nodeData.x;
            y = nodeData.y;
        }

        const w = nodeData.width;
        const h = nodeData.height;

        switch (portType) {
            case 'input': return { x: x, y: y + h / 2 };
            case 'output': return { x: x + w, y: y + h / 2 };
            case 'branch-then': return { x: x + w / 2, y: y + h };
            case 'branch-else': return { x: x + w / 2, y: y + h };
            case 'loop-body': return { x: x + w / 2, y: y + h };
            default: return { x: x + w / 2, y: y + h / 2 };
        }
    }

    /** Draws a single SVG connector between two nodes using orthogonal paths. */
    _drawConnector(startNodeData, endNodeData, startPortType, endPortType) {
        if (!startNodeData || !endNodeData) {
            logger.warn("Skipping connector draw: Missing start or end node data.");
            return;
        }
        // Check if either node is hidden
        if (startNodeData.element?.style.display === 'none' || endNodeData.element?.style.display === 'none') {
            return; // Skip drawing if connected to a hidden node
        }

        try {
            const startPos = this._getPortPosition(startNodeData, startPortType);
            const endPos = this._getPortPosition(endNodeData, endPortType);

            if (isNaN(startPos.x) || isNaN(startPos.y) || isNaN(endPos.x) || isNaN(endPos.y)) {
                throw new Error(`Invalid port positions calculated: Start(${startPos.x},${startPos.y}), End(${endPos.x},${endPos.y}) for nodes ${startNodeData.id} -> ${endNodeData.id}`);
            }

            // --- Start: Orthogonal Path Calculation ---
            let pathData = '';
            const hPadding = 20; // Horizontal distance before/after vertical turn
            const inputExtend = 15; // Horizontal distance the line extends left from the input port

            if (startPortType === 'output' && endPortType === 'input') {
                // Standard horizontal connection (Output -> Input)
                const midX = startPos.x + hPadding;
                pathData = `M ${startPos.x} ${startPos.y} ` + // Move to start port (middle-right)
                           `L ${midX} ${startPos.y} ` +      // Line horizontally out
                           `L ${midX} ${endPos.y} ` +        // Line vertically to target Y
                           `L ${endPos.x - inputExtend} ${endPos.y} ` + // Line horizontally towards input port
                           `L ${endPos.x} ${endPos.y}`;      // Line horizontally into input port (middle-left)
            } else if ((startPortType === 'branch-then' || startPortType === 'branch-else' || startPortType === 'loop-body') && endPortType === 'input') {
                // Connection from bottom of a node (branch/loop) to an input port
                const vSegLength = Math.max(20, V_SPACING / 2); // How far down to go initially
                pathData = `M ${startPos.x} ${startPos.y} ` + // Move to start port (middle-bottom)
                           `V ${startPos.y + vSegLength} ` + // Line vertically down
                           `H ${endPos.x - inputExtend} ` + // Line horizontally across to near target X
                           `L ${endPos.x - inputExtend} ${endPos.y} ` + // Line vertically to target Y
                           `L ${endPos.x} ${endPos.y}`;      // Line horizontally into input port (middle-left)
            } else {
                // Fallback (e.g., if connecting from branch to another branch - might need refinement)
                // Use the standard horizontal logic as a default fallback for now
                const midX = startPos.x + hPadding;
                 pathData = `M ${startPos.x} ${startPos.y} ` +
                            `L ${midX} ${startPos.y} ` +
                            `L ${midX} ${endPos.y} ` +
                            `L ${endPos.x - inputExtend} ${endPos.y} ` +
                            `L ${endPos.x} ${endPos.y}`;
                 logger.warn(`[Visualizer] Using fallback orthogonal path for connection: ${startPortType} -> ${endPortType}`);
            }
            // --- End: Orthogonal Path Calculation ---


            const path = document.createElementNS(SVG_NS, 'path');
            path.setAttribute('d', pathData);
            path.setAttribute('class', CONNECTOR_CLASS);
            path.dataset.from = startNodeData.id;
            path.dataset.to = endNodeData.id;
            path.dataset.startPort = startPortType;
            path.dataset.endPort = endPortType;

            const markerId = `arrow-${startNodeData.id}-${startPortType}-to-${endNodeData.id}-${endPortType}`.replace(/[^a-zA-Z0-9-_]/g, '_'); // Sanitize ID
            const marker = document.createElementNS(SVG_NS, 'marker');
            marker.setAttribute('id', markerId);
            marker.setAttribute('viewBox', '0 -5 10 10');
            marker.setAttribute('refX', '8'); // Position arrowhead slightly before endpoint
            marker.setAttribute('refY', '0');
            marker.setAttribute('markerWidth', '6');
            marker.setAttribute('markerHeight', '6');
            marker.setAttribute('orient', 'auto-start-reverse');
            marker.innerHTML = `<path d="M0,-5L10,0L0,5" class="connector-arrowhead"></path>`;

            // Only add marker definition if it doesn't exist already
            if (this.defs && !this.defs.querySelector(`#${markerId}`)) {
                this.defs.appendChild(marker);
            }
            path.setAttribute('marker-end', `url(#${markerId})`);

            this.svgConnectors.appendChild(path);

        } catch (error) {
            logger.error(`Error drawing connector from ${startNodeData?.id} (${startPortType}) to ${endNodeData?.id} (${endPortType}):`, error);
        }
    }


    // --- Interaction Handlers ---

    // Bound arrow functions to handle 'this' context automatically
    _handleMouseMove = (e) => {
        if (this.isDraggingNode) {
            this._handleNodeDragMove(e);
        } else if (this.isPanning) {
            this._handlePanMove(e);
        }
    }

    _handleMouseUp = (e) => {
        if (this.isDraggingNode) {
            this._handleNodeDragEnd(e);
        } else if (this.isPanning) {
            this._handlePanEnd(e);
        }
    }

    _handleMouseDown = (e) => {
        // Pan only if clicking the background (mountPoint or canvas directly)
        if (e.button === PAN_BUTTON && (e.target === this.mountPoint || e.target === this.canvas)) {
            this._handlePanStart(e);
        }
    }

    _handleWheel = (e) => {
        if (!e.ctrlKey) return;
        e.preventDefault();
        const delta = e.deltaY;
        this.setZoom(this.zoomLevel - delta / 500);
    }
    // --- End Bound Handlers ---

    _handlePanStart(e) {
        this.isPanning = true;
        this.panStartX = e.clientX;
        this.panStartY = e.clientY;
        this.scrollLeftStart = this.mountPoint.scrollLeft;
        this.scrollTopStart = this.mountPoint.scrollTop;
        this.mountPoint.style.cursor = 'grabbing';
        this.mountPoint.style.userSelect = 'none'; // Prevent text selection during pan
        document.addEventListener('mousemove', this._handleMouseMove);
        document.addEventListener('mouseup', this._handleMouseUp);
        e.preventDefault();
    }

    _handlePanMove(e) {
        if (!this.isPanning) return;
        const dx = e.clientX - this.panStartX;
        const dy = e.clientY - this.panStartY;
        this._applyScroll(this.scrollLeftStart - dx, this.scrollTopStart - dy);
        this._updateMinimapViewport();
    }

    _handlePanEnd(e) {
        this.isPanning = false;
        this.mountPoint.style.cursor = 'grab';
        this.mountPoint.style.userSelect = ''; // Re-enable text selection
        document.removeEventListener('mousemove', this._handleMouseMove);
        document.removeEventListener('mouseup', this._handleMouseUp);
        this.mountPoint?.removeEventListener('wheel', this._handleWheel);
    }

    _handleNodeMouseDown = (e) => { // Arrow function binds 'this'
        const nodeEl = e.currentTarget;
        logger.debug(`[Visualizer DragStart] Mousedown on node ${nodeEl.dataset.stepId}`);
        // Allow drag only from header, not content or specific action buttons
        if (e.button !== 0 || !e.target.closest('.node-header') || e.target.closest('button')) {
            return;
        }

        this.isDraggingNode = true;
        this.draggedNode = nodeEl;
        nodeEl.classList.add(NODE_DRAGGING_CLASS);
        if (this.canvas) this.canvas.classList.add('nodes-dragging'); // Add class to canvas

        const rect = nodeEl.getBoundingClientRect();
        const mountRect = this.mountPoint.getBoundingClientRect();

        // Calculate offset relative to the node's top-left corner
        this.dragOffsetX = e.clientX - rect.left;
        this.dragOffsetY = e.clientY - rect.top;

        this.dragStartX = e.clientX; // Store initial mouse position
        this.dragStartY = e.clientY;

        this.isPanning = false; // Prevent panning during node drag
        this.mountPoint.style.cursor = 'grabbing'; // Change cursor for mount point

        document.addEventListener('mousemove', this._handleMouseMove);
        document.addEventListener('mouseup', this._handleMouseUp);
        e.preventDefault();
        e.stopPropagation();
    }

    _handleNodeDragMove(e) {
        if (!this.draggedNode) return;

        const newPageX = e.clientX;
        const newPageY = e.clientY;
        const mountRect = this.mountPoint.getBoundingClientRect();

        // Calculate new position relative to the canvas, considering scroll and drag offset
        let newX = newPageX - mountRect.left + this.mountPoint.scrollLeft - this.dragOffsetX;
        let newY = newPageY - mountRect.top + this.mountPoint.scrollTop - this.dragOffsetY;

        // Directly update style, remove internal data update
        this.draggedNode.style.left = `${newX}px`;
        this.draggedNode.style.top = `${newY}px`;
        this.draggedNode.style.zIndex = '1001'; // Keep on top while dragging

        const stepId = this.draggedNode.dataset.stepId;
        const nodeData = this.nodes.get(stepId);

        if (nodeData) {
            // Update connectors based on the current visual position (using the modified _getPortPosition)
            this._updateNodeConnectors(nodeData);
        }
    }

    /** Updates connectors attached to a specific node, using orthogonal path logic */
    _updateNodeConnectors(nodeData) {
        if (!nodeData || !this.svgConnectors) return;
        const stepId = nodeData.id;

        const paths = this.svgConnectors.querySelectorAll(`path.${CONNECTOR_CLASS}[data-from="${stepId}"], path.${CONNECTOR_CLASS}[data-to="${stepId}"]`);

        paths.forEach(path => {
            const fromId = path.dataset.from;
            const toId = path.dataset.to;
            const startPortType = path.dataset.startPort;
            const endPortType = path.dataset.endPort;

            const startNode = this.nodes.get(fromId);
            const endNode = this.nodes.get(toId);

            if (startNode && endNode) {
                try {
                    const startPos = this._getPortPosition(startNode, startPortType);
                    const endPos = this._getPortPosition(endNode, endPortType);

                    if (isNaN(startPos.x) || isNaN(startPos.y) || isNaN(endPos.x) || isNaN(endPos.y)) {
                        throw new Error(`Invalid port positions during connector update: Start(${startPos.x},${startPos.y}), End(${endPos.x},${endPos.y})`);
                    }

                    // --- Start: Orthogonal Path Calculation ---
                    let pathData = '';
                    const hPadding = 20;
                    const inputExtend = 15;

                    if (startPortType === 'output' && endPortType === 'input') {
                        const midX = startPos.x + hPadding;
                        pathData = `M ${startPos.x} ${startPos.y} L ${midX} ${startPos.y} L ${midX} ${endPos.y} L ${endPos.x - inputExtend} ${endPos.y} L ${endPos.x} ${endPos.y}`;
                    } else if ((startPortType === 'branch-then' || startPortType === 'branch-else' || startPortType === 'loop-body') && endPortType === 'input') {
                        const vSegLength = Math.max(20, V_SPACING / 2);
                        pathData = `M ${startPos.x} ${startPos.y} V ${startPos.y + vSegLength} H ${endPos.x - inputExtend} L ${endPos.x - inputExtend} ${endPos.y} L ${endPos.x} ${endPos.y}`;
                    } else {
                        const midX = startPos.x + hPadding;
                        pathData = `M ${startPos.x} ${startPos.y} L ${midX} ${startPos.y} L ${midX} ${endPos.y} L ${endPos.x - inputExtend} ${endPos.y} L ${endPos.x} ${endPos.y}`;
                    }
                    // --- End: Orthogonal Path Calculation ---

                    path.setAttribute('d', pathData);
                } catch (error) {
                    logger.error(`Error updating connector d attribute for path ${fromId}->${toId}:`, error);
                }
            } else {
                logger.warn(`Skipping connector update for ${fromId}->${toId}: Missing node data for start or end.`);
            }
        });
    }


    // --- UPDATED: _handleNodeDragEnd with Logging ---
     _handleNodeDragEnd(e) {
        const draggedNodeAtStart = this.draggedNode; // Store ref before potential reset
        const sourceId = draggedNodeAtStart?.dataset?.stepId;
        logger.debug(`[Visualizer DragEnd] Mouseup detected. Dragged node ID: ${sourceId}`);

        // Capture final position from style
        const finalX = parseFloat(draggedNodeAtStart?.style?.left || '0');
        const finalY = parseFloat(draggedNodeAtStart?.style?.top || '0');
         // +++ ADD LOGGING +++
        logger.debug(`[Visualizer DragEnd] Calculated final position from style: (${finalX}, ${finalY})`);
        // +++ END LOGGING +++


        try {
            if (!draggedNodeAtStart || !sourceId) {
                logger.warn("[Visualizer DragEnd] No valid node was being dragged.");
                return;
            }

            // --- Check if position is valid AND callback exists ---
            if (!isNaN(finalX) && !isNaN(finalY) && this.options.onNodeLayoutUpdate) {
                 // +++ ADD LOGGING +++
                logger.debug(`[Visualizer DragEnd] BEFORE calling onNodeLayoutUpdate for ${sourceId} with: x=${finalX}, y=${finalY}`);
                // +++ END LOGGING +++
                try {
                    // Call the callback to update the application state (model)
                    this.options.onNodeLayoutUpdate(sourceId, finalX, finalY);
                    // +++ ADD LOGGING +++
                    logger.debug(`[Visualizer DragEnd] AFTER calling onNodeLayoutUpdate successfully for ${sourceId}.`);
                    // +++ END LOGGING +++


                    // Update the visualizer's internal state as well AFTER successful callback
                    const nodeData = this.nodes.get(sourceId);
                    if (nodeData) {
                        nodeData.x = finalX;
                        nodeData.y = finalY;
                        logger.debug(`[Visualizer DragEnd] Updated internal nodeData for ${sourceId} to (${finalX}, ${finalY})`);
                    } else {
                         logger.warn(`[Visualizer DragEnd] Could not find internal nodeData for ${sourceId} to update its position.`);
                    }

                } catch (callbackError) {
                    logger.error("Error in onNodeLayoutUpdate callback:", callbackError);
                    // Revert visual position if callback failed
                    const originalNodeData = this.nodes.get(sourceId);
                    if (originalNodeData && draggedNodeAtStart) {
                        draggedNodeAtStart.style.left = `${originalNodeData.x}px`;
                        draggedNodeAtStart.style.top = `${originalNodeData.y}px`;
                         // Also redraw connectors based on reverted position
                         this._updateNodeConnectors(originalNodeData);
                    }
                }
            } else {
                 // If callback doesn't exist or position is invalid, revert visual position
                 logger.warn("[Visualizer DragEnd] Invalid position or no layout update callback. Reverting visual position.");
                 const originalNodeData = this.nodes.get(sourceId);
                 if (originalNodeData && draggedNodeAtStart) {
                     draggedNodeAtStart.style.left = `${originalNodeData.x}px`;
                     draggedNodeAtStart.style.top = `${originalNodeData.y}px`;
                     // Also redraw connectors based on reverted position
                     this._updateNodeConnectors(originalNodeData);
                 }
            }
        } catch (error) {
            logger.error("Error during node drag end logic:", error);
             // General error handling: attempt to revert visual position
             if (draggedNodeAtStart && sourceId) {
                 const originalNodeData = this.nodes.get(sourceId);
                 if (originalNodeData) {
                     draggedNodeAtStart.style.left = `${originalNodeData.x}`;
                     draggedNodeAtStart.style.top = `${originalNodeData.y}`;
                      this._updateNodeConnectors(originalNodeData);
                 }
             }
        } finally {
             // Cleanup
            if (draggedNodeAtStart) {
                draggedNodeAtStart.classList.remove(NODE_DRAGGING_CLASS);
                draggedNodeAtStart.style.zIndex = ''; // Reset z-index
            }
            if (this.canvas) this.canvas.classList.remove('nodes-dragging');
            if (this.mountPoint) this.mountPoint.style.cursor = 'grab';

            this.isDraggingNode = false;
            this.draggedNode = null;

            document.removeEventListener('mousemove', this._handleMouseMove);
            document.removeEventListener('mouseup', this._handleMouseUp);
             // +++ ADD LOGGING +++
             logger.debug("[Visualizer DragEnd] Cleanup complete.");
             // +++ END LOGGING +++
        }
    }
    // --- END UPDATED _handleNodeDragEnd ---

    // --- Runner Highlighting ---

    /**
     * Highlights a specific node and its incoming connector based on execution status.
     * @param {string} stepId - The ID of the step/node to highlight.
     * @param {string} [highlightType='active'] - The type of highlight ('active', 'success', 'error', 'stopped').
     */
    highlightNode(stepId, highlightType = 'active') {
        this.clearHighlights(); // Clear previous before applying new

        const nodeData = this.nodes.get(stepId);
        if (!nodeData || !nodeData.element) {
            logger.warn(`Highlight Error: Node data or element not found for step ${stepId}.`);
            return;
        }

        try {
             // Determine the CSS class based on highlightType
             const highlightClass = highlightType === 'active' ? 'active-step'
                                 : highlightType === 'success' ? 'success'
                                 : highlightType === 'error' ? 'error'
                                 : highlightType === 'stopped' ? 'stopped'
                                 : highlightType; // Allow passing custom class names directly

             // Add class to the node element
             nodeData.element.classList.add(highlightClass);

            // Scroll node into view if necessary
            if (typeof nodeData.element.scrollIntoView === 'function') {
                try {
                    nodeData.element.scrollIntoView({ behavior: 'smooth', block: 'nearest', inline: 'nearest' });
                } catch (scrollError) {
                     // Fallback for browsers that don't support smooth scrolling well with options
                     try { nodeData.element.scrollIntoView({ behavior: 'auto', block: 'nearest', inline: 'nearest' }); }
                     catch (fallbackError) { logger.warn("ScrollIntoView failed:", fallbackError); }
                }
            }

            // Highlight the incoming connector path and arrowhead
            const connectorPath = this.svgConnectors?.querySelector(`.${CONNECTOR_CLASS}[data-to="${stepId}"]`);
            if (connectorPath) {
                 const statusClass = `status-${highlightType}`; // Map highlightType to status- class
                 connectorPath.classList.add(CONNECTOR_ACTIVE_CLASS); // General active state
                 connectorPath.classList.add(statusClass); // Specific status state

                 // Highlight the arrowhead via its marker definition
                 const markerId = connectorPath.getAttribute('marker-end')?.replace(/url\(#|\)/g, '');
                 if (markerId && this.defs) {
                     const markerPath = this.defs.querySelector(`#${markerId} path.connector-arrowhead`);
                     if (markerPath) {
                         markerPath.classList.add('active-arrowhead');
                         markerPath.classList.add(statusClass);
                     }
                 }
            }
        } catch (error) {
            logger.error(`Error applying highlight (type: ${highlightType}) to node ${stepId}:`, error);
        }
    }


    /** Removes all runner-related highlights from nodes and connectors. */
    clearHighlights() {
        try {
            const highlightClasses = ['active-step', 'success', 'error', 'stopped'];
            const statusClasses = ['status-active', 'status-success', 'status-error', 'status-stopped'];

            // Clear node highlights and runtime info
            this.nodes.forEach(nodeData => {
                if (nodeData.element) {
                    nodeData.element.classList.remove(...highlightClasses);
                    const runtimeInfoDiv = nodeData.element.querySelector('.node-runtime-details');
                    if (runtimeInfoDiv) {
                        runtimeInfoDiv.innerHTML = ''; // Clear runtime info display
                    }
                }
            });

            // Clear connector path highlights
            if (this.svgConnectors) {
                this.svgConnectors.querySelectorAll(`.${CONNECTOR_CLASS}`).forEach(path => {
                    path.classList.remove(CONNECTOR_ACTIVE_CLASS, ...statusClasses);
                });
            }
            // Clear connector arrowhead highlights
            if (this.defs) {
                this.defs.querySelectorAll(`.connector-arrowhead`).forEach(markerPath => {
                    markerPath.classList.remove('active-arrowhead', ...statusClasses);
                });
            }

        } catch (error) {
            logger.error("Error clearing highlights:", error);
        }
    }


    /**
     * Updates a node in the visualizer to display runtime information (e.g., status, extracted vars).
     * @param {string} stepId - The ID of the step/node to update.
     * @param {Object} result - The execution result object from the runner.
     * @param {string} result.status - The execution status ('success', 'error', etc.).
     * @param {Object} [result.output] - The output data (e.g., {status, headers, body} for requests).
     * @param {string} [result.error] - The error message if status is 'error'.
     * @param {Array} [result.extractionFailures] - Array detailing failed extractions.
     */
    updateNodeRuntimeInfo(stepId, result) {
        const nodeData = this.nodes.get(stepId);
        if (!nodeData || !nodeData.element || !nodeData.step) {
            logger.warn(`[Vis UpdateInfo] Node data/element/step not found for ID: ${stepId}`);
            return;
        }

        const runtimeInfoDiv = nodeData.element.querySelector('.node-runtime-details');
        if (!runtimeInfoDiv) {
            logger.warn(`[Vis UpdateInfo] Node runtime details container not found for ID: ${stepId}`);
            return;
        }

        runtimeInfoDiv.innerHTML = ''; // Clear previous info
        let detailsParts = []; // Array to hold HTML parts

        // --- Specific Info for Request Steps ---
        if (nodeData.step.type === 'request') {
            let requestInfoHtml = '';
            let hasRequestInfo = false;

            // Display HTTP Status Code
            if (result.output && result.output.status !== undefined && result.output.status !== null) {
                const statusClass = result.output.status >= 400 ? 'error' : (result.output.status >= 300 ? 'warn' : 'success');
                requestInfoHtml += `<span class="info-item status-${statusClass}">Status: <strong>${escapeHTML(result.output.status)}</strong></span>`;
                hasRequestInfo = true;
            } else if (result.status === 'error') { // Display general error if no output status
                 requestInfoHtml += `<span class="info-item error">Request Error</span>`;
                 hasRequestInfo = true;
            }

            // Display Extraction Status
            const hasConfiguredExtractions = nodeData.step.extract && Object.keys(nodeData.step.extract).length > 0;
            let extractionStatus = 'N/A'; // Not Applicable if no extractions configured
            let extractionStatusClass = 'neutral';

            if (hasConfiguredExtractions) {
                if (result.status === 'success' || (result.status === 'error' && nodeData.step.onFailure === 'continue')) {
                     // Show extraction status only if the request completed (even if non-2xx but continuing)
                    if (result.extractionFailures && result.extractionFailures.length > 0) {
                        extractionStatus = 'Failed';
                        extractionStatusClass = 'error';
                    } else {
                        extractionStatus = 'OK';
                        extractionStatusClass = 'success';
                    }
                } else {
                     extractionStatus = 'Skipped'; // Skipped if request errored and stopped
                     extractionStatusClass = 'neutral';
                }
            }

            // Add extraction status if applicable
            if (extractionStatus !== 'N/A') {
                requestInfoHtml += `<span class="info-item extract-${extractionStatusClass}">Extract: <strong>${extractionStatus}</strong></span>`;
                hasRequestInfo = true;
            }

            if (hasRequestInfo) {
                detailsParts.push(requestInfoHtml);
            }
        }
        // --- General Error Info for Non-Request Steps ---
        else if (result.status === 'error') {
            detailsParts.push('<span class="info-item error">Step Error</span>');
        }

        // --- Loop Iteration Info (if applicable, based on custom result properties) ---
        // Check for properties potentially added by a custom onStepComplete handler
        const iter = result.currentIteration ?? result.loopIteration;
        const tot  = result.totalIterations ?? result.loopTotal;
        if (iter !== undefined && tot !== undefined && typeof iter === 'number' && typeof tot === 'number') {
            detailsParts.push(`<span class="info-item loop-iteration">Iter: ${iter + 1}/${tot}</span>`);
        }

        // --- General Status Indicator (Optional, could be redundant with border) ---
        // if (result.status === 'running') {
        //     detailsParts.push('<span class="status-indicator status-running">Running...</span>');
        // }

        // --- Combine and Render ---
        runtimeInfoDiv.innerHTML = detailsParts.join(' · '); // Use a separator
    }


    /** Optional: Clean up listeners when the component is destroyed. */
    destroy() {
        if (this.resizeObserver) {
            this.resizeObserver.disconnect();
            this.resizeObserver = null;
        }
        // Remove dynamically added document listeners
        document.removeEventListener('mousemove', this._handleMouseMove);
        document.removeEventListener('mouseup', this._handleMouseUp);

        // Remove listeners attached to the mount point itself
        this.mountPoint?.removeEventListener('mousedown', this._handleMouseDown);
        this.mountPoint?.removeEventListener('wheel', this._handleWheel);
        this.mountPoint?.removeEventListener('touchstart', this._handleTouchStart);
        this.mountPoint?.removeEventListener('touchmove', this._handleTouchMove);
        this.mountPoint?.removeEventListener('touchend', this._handleTouchEnd);
        this.mountPoint?.removeEventListener('scroll', this._handleScroll);
        this.minimapContainer?.removeEventListener('mousedown', this._handleMinimapMouseDown);
        // Remove listeners attached to nodes (more complex, requires iterating nodes if needed)
        this.nodes?.forEach(nodeData => { // Add safe navigation
            if (nodeData.element) {
                nodeData.element.removeEventListener('mousedown', this._handleNodeMouseDown);
                // Assuming handleNodeClick is an instance method or bound function
                nodeData.element.removeEventListener('click', (e) => this.handleNodeClick(e, nodeData.id));
                 // Remove button listeners if they were attached individually
                 const delBtn = nodeData.element.querySelector('.btn-delete-node');
                 if (delBtn) {
                     // Need a way to remove the specific listener added in _createNodeElement
                     // This might require storing listener references or using a different approach
                     // For now, this won't remove the specific listener effectively
                 }
                 const toggleBtn = nodeData.element.querySelector('.btn-toggle-collapse');
                 if (toggleBtn) {
                      // Similar issue as delete button listener removal
                 }
            }
        });

        clearTimeout(this.debounceTimer);

        this.clear(); // Clears nodes map, canvas, svg
        // Nullify properties
        this.nodes = null;
        this.flowModel = null;
        this.svgConnectors = null;
        this.canvas = null;
        this.defs = null;
        this.draggedNode = null;
        this.options = null; // Release options/callbacks

        if (this.minimapContainer && this.minimapContainer.parentElement) {
            this.minimapContainer.parentElement.removeChild(this.minimapContainer);
        }

        this.minimapContainer = null;

        if (this.mountPoint) this.mountPoint.innerHTML = '';
        this.mountPoint = null;

        logger.info("FlowVisualizer destroyed.");
    }

    // --- Bound Event Handlers for Click/Delete (to handle 'this' context) ---
    // Method used as a listener
    handleNodeClick = (event, nodeId) => { // Use arrow function for auto-binding 'this'
        // Prevent selection if dragging just ended on this element
        const dx = Math.abs(event.clientX - this.dragStartX);
        const dy = Math.abs(event.clientY - this.dragStartY);
        if (this.isDraggingNode || dx > DRAG_THRESHOLD || dy > DRAG_THRESHOLD) {
            // If it looks like a drag happened, don't treat it as a click for selection
            return;
        }

        if (this.options.onNodeSelect) {
            this.options.onNodeSelect(nodeId);
        }
        // The main render call handles the visual selection based on appState.selectedStepId
    }

    // Method used as a listener
    handleDeleteClick = (event, nodeId) => { // Use arrow function for auto-binding 'this'
        event.stopPropagation(); // Prevent triggering node selection
        if (this.options.onDeleteStep) {
            this.options.onDeleteStep(nodeId);
        }
    }
    // --- End Bound Handlers ---

    // --- Helper: Find step by id (depth-first) ---
    _findStepById(steps, id) {
        if (!steps || !Array.isArray(steps)) return null; // Added check for steps array
        for (const step of steps) {
            if (step.id === id) return step;
            let found = null;
            if (step.type === 'condition') {
                found = this._findStepById(step.thenSteps || [], id); // Use default empty array
                if (found) return found;
                found = this._findStepById(step.elseSteps || [], id);
                if (found) return found;
            } else if (step.type === 'loop') {
                found = this._findStepById(step.loopSteps || [], id);
                if (found) return found;
            }
        }
        return null;
    }


    // --- Helper: Collect all descendant step IDs (recursive) ---
    _collectDescendantIds(step, acc = new Set()) {
        const collect = (steps) => {
             if (!steps || !Array.isArray(steps)) return;
             for (const s of steps) {
                 if (!acc.has(s.id)) { // Avoid infinite loops in case of bad data
                     acc.add(s.id);
                     this._collectDescendantIds(s, acc); // Recurse using the instance method
                 }
             }
        };

        if (step.type === 'condition') {
            collect(step.thenSteps);
            collect(step.elseSteps);
        } else if (step.type === 'loop') {
            collect(step.loopSteps);
        }
        // No collection needed for 'request' or other simple types

        return acc; // Return the accumulated set
    }

    // --- Minimap Methods ---
    _updateMinimap() {
        if (!this.minimapContent) return;
        this.minimapContent.innerHTML = '';
        const cloneSvg = this.svgConnectors?.cloneNode(true);
        const cloneCanvas = this.canvas?.cloneNode(true);
        if (cloneSvg) {
            cloneSvg.style.transformOrigin = '0 0';
            cloneSvg.querySelectorAll('.connector-path').forEach(p => p.classList.remove('connector-path'));
            this.minimapContent.appendChild(cloneSvg);
        }
        if (cloneCanvas) {
            cloneCanvas.querySelectorAll('.node-actions').forEach(el => el.remove());
            cloneCanvas.querySelectorAll('.flow-node').forEach(n => n.classList.remove('flow-node'));
            cloneCanvas.style.transformOrigin = '0 0';
            this.minimapContent.appendChild(cloneCanvas);
        }
        const canvasWidth = parseFloat(this.canvas?.style.width || this.canvas?.offsetWidth || 0);
        const canvasHeight = parseFloat(this.canvas?.style.height || this.canvas?.offsetHeight || 0);
        const containerW = this.minimapContainer.clientWidth;
        const containerH = this.minimapContainer.clientHeight;
        if (canvasWidth > 0 && canvasHeight > 0) {
            this.minimapScale = Math.min(containerW / canvasWidth, containerH / canvasHeight);
        }
        const scale = this.minimapScale;
        this.minimapContent.style.transform = `scale(${scale})`;
        this._updateMinimapViewport();
    }

    _updateMinimapViewport() {
        if (!this.minimapViewport || !this.canvas) return;
<<<<<<< HEAD
        const scale = this.minimapScale;
        const vw = (this.mountPoint.clientWidth / this.zoomLevel) * scale;
        const vh = (this.mountPoint.clientHeight / this.zoomLevel) * scale;
        const left = this.mountPoint.scrollLeft * scale;
        const top = this.mountPoint.scrollTop * scale;
        const boundedLeft = Math.max(0, Math.min(this.minimapContainer.clientWidth - vw, left));
        const boundedTop = Math.max(0, Math.min(this.minimapContainer.clientHeight - vh, top));
=======
        const scale = this.minimapScale / this.zoomLevel;
        const vw = this.mountPoint.clientWidth * scale;
        const vh = this.mountPoint.clientHeight * scale;
        const offsetScale = this.minimapScale / this.zoomLevel;
        const left = this.mountPoint.scrollLeft * offsetScale;
        const top = this.mountPoint.scrollTop * offsetScale;
>>>>>>> 6d7ee414
        this.minimapViewport.style.width = `${vw}px`;
        this.minimapViewport.style.height = `${vh}px`;
        this.minimapViewport.style.left = `${boundedLeft}px`;
        this.minimapViewport.style.top = `${boundedTop}px`;
    }

    _handleMinimapMouseDown = (e) => {
        this.isMinimapDragging = true;
        document.addEventListener('mousemove', this._handleMinimapMouseMove);
        document.addEventListener('mouseup', this._handleMinimapMouseUp);
        this._panToMinimapPoint(e);
    }

    _handleMinimapMouseMove = (e) => {
        if (!this.isMinimapDragging) return;
        this._panToMinimapPoint(e);
    }

    _handleMinimapMouseUp = () => {
        this.isMinimapDragging = false;
        document.removeEventListener('mousemove', this._handleMinimapMouseMove);
        document.removeEventListener('mouseup', this._handleMinimapMouseUp);
    }

    _panToMinimapPoint(e) {
        const rect = this.minimapContainer.getBoundingClientRect();
        const x = (e.clientX - rect.left) / this.minimapScale;
        const y = (e.clientY - rect.top) / this.minimapScale;
        this._applyScroll(
            x - this.mountPoint.clientWidth / 2,
            y - this.mountPoint.clientHeight / 2
        );
        this._updateMinimapViewport();
    }

    // --- Touch Zoom ---
    _handleTouchStart = (e) => {
        if (e.touches.length === 2) {
            e.preventDefault();
            this.pinchStartDistance = this._getTouchDistance(e.touches);
        }
    }

    _handleTouchMove = (e) => {
        if (this.pinchStartDistance && e.touches.length === 2) {
            e.preventDefault();
            const newDist = this._getTouchDistance(e.touches);
            const delta = newDist - this.pinchStartDistance;
            if (Math.abs(delta) > 2) {
                this.setZoom(this.zoomLevel + delta / 200);
                this.pinchStartDistance = newDist;
            }
        }
    }

    _handleTouchEnd = (e) => {
        if (e.touches.length < 2) {
            this.pinchStartDistance = null;
        }
    }

    _getTouchDistance(touches) {
        const dx = touches[0].clientX - touches[1].clientX;
        const dy = touches[0].clientY - touches[1].clientY;
        return Math.sqrt(dx * dx + dy * dy);
    }

    showMinimap() {
        if (this.minimapContainer) {
            this.minimapContainer.style.display = '';
            this.minimapVisible = true;
            this._updateMinimap();
        }
    }

    hideMinimap() {
        if (this.minimapContainer) {
            this.minimapContainer.style.display = 'none';
            this.minimapVisible = false;
        }
    }

    toggleMinimap() {
        if (this.minimapVisible) {
            this.hideMinimap();
        } else {
            this.showMinimap();
        }
    }

    isMinimapVisible() {
        return this.minimapVisible;
    }
}<|MERGE_RESOLUTION|>--- conflicted
+++ resolved
@@ -78,11 +78,7 @@
         this.minimapContent = null;
         this.minimapViewport = null;
         this.minimapScale = 0.15;
-<<<<<<< HEAD
         this.minimapVisible = false;
-=======
-        this.minimapVisible = true;
->>>>>>> 6d7ee414
         this.isMinimapDragging = false;
         this._handleScroll = () => this._updateMinimapViewport();
 
@@ -1479,7 +1475,6 @@
 
     _updateMinimapViewport() {
         if (!this.minimapViewport || !this.canvas) return;
-<<<<<<< HEAD
         const scale = this.minimapScale;
         const vw = (this.mountPoint.clientWidth / this.zoomLevel) * scale;
         const vh = (this.mountPoint.clientHeight / this.zoomLevel) * scale;
@@ -1487,14 +1482,7 @@
         const top = this.mountPoint.scrollTop * scale;
         const boundedLeft = Math.max(0, Math.min(this.minimapContainer.clientWidth - vw, left));
         const boundedTop = Math.max(0, Math.min(this.minimapContainer.clientHeight - vh, top));
-=======
-        const scale = this.minimapScale / this.zoomLevel;
-        const vw = this.mountPoint.clientWidth * scale;
-        const vh = this.mountPoint.clientHeight * scale;
-        const offsetScale = this.minimapScale / this.zoomLevel;
-        const left = this.mountPoint.scrollLeft * offsetScale;
-        const top = this.mountPoint.scrollTop * offsetScale;
->>>>>>> 6d7ee414
+
         this.minimapViewport.style.width = `${vw}px`;
         this.minimapViewport.style.height = `${vh}px`;
         this.minimapViewport.style.left = `${boundedLeft}px`;
