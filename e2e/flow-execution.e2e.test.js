// e2e/flow-execution.e2e.test.js
/*  Comprehensive flow run / step‑through
    – fixes invalid matcher, aligns with real title.
    – UPDATED: flowPath to look in e2e-test-data
    – UPDATED: "Run flow" test to wait more robustly for results
    – UPDATED: Dynamically create mock-flow.flow.json in test.beforeAll
*/

import { test, expect, _electron as electron } from '@playwright/test';
import path   from 'node:path';
import fs     from 'node:fs/promises'; // fs/promises for async operations
import { fileURLToPath } from 'url';
import fsSync from 'node:fs';
import { startHttpbinServer, stopHttpbinServer } from './httpbin-server.js';
import { setupMockUpdateRoute, removeMockUpdateRoute } from './mockUpdate.js';

/* ───────────── paths & constants ───────────── */

const __filename      = fileURLToPath(import.meta.url);
const __dirname       = path.dirname(__filename);
const projectRoot     = path.resolve(__dirname, '..'); // Renamed for clarity
const testDataDir     = path.resolve(__dirname, 'e2e-test-data'); // Define test data directory
const flowPath        = path.resolve(testDataDir, 'mock-flow.flow.json'); // Path for the flow file

const RECENT_FILES_KEY = 'flowrunnerRecentFiles';
const MAX_RECENT_FILES = 10;
const FLOW_TITLE       = 'E2E All‑Features Mock Flow';
let mockServer;
let mockUrl;

// Content for the local mock httpbin flow
const MOCK_FLOW_CONTENT = {
  "id": "flow_e2e_mock_all_features",
  "name": "E2E All‑Features Mock Flow",
  "description": "Comprehensive flow that touches every FlowRunner v1.0.0 feature using a local mock server.",
  "headers": {
    "X-Global-Header": "FlowRunner E2E",
    "Accept": "application/json"
  },
  "steps": [
    {
      "id": "step_e2e_1_get_ip",
      "name": "Get IP & Headers",
      "type": "request",
      "method": "GET",
      "url": "{{baseUrl}}/get?run={{randomNumber}}",
      "headers": {
        "X-Request-Name": "{{userName}}"
      },
      "onFailure": "stop",
      "extract": {
        "ip": "body.origin",
        "userAgent": "body.headers.User-Agent",
        "statusCode": ".status",
        "echoedRandom": "body.args.run"
      }
    },
    {
      "id": "step_e2e_2_check_status",
      "name": "Status OK?",
      "type": "condition",
      "condition": "",
      "conditionData": {
        "variable": "statusCode",
        "operator": "equals",
        "value": "200"
      },
      "then": [
        {
          "id": "step_e2e_3_post_data",
          "name": "POST echo data",
          "type": "request",
          "method": "POST",
          "url": "{{baseUrl}}/post",
          "headers": {
            "Content-Type": "application/json",
            "X-User": "{{userName}}"
          },
          "onFailure": "stop",
          "body": { // Note: Actual ##VAR## markers are used in the real file, for testing simplicity, placeholders are fine if substitution is tested elsewhere or not the focus here.
                    // If precise marker testing is needed, ensure the stringified body uses them.
            "ip": "{{ip}}", // Simpler for direct JSON stringification if not testing marker substitution here.
            "msg": "Hello from {{userName}}",
            "testMode": "{{testMode}}",
            "run": "{{randomNumber}}"
          },
          "extract": {
            "echoedIp": "body.json.ip",
            "echoedRun": "body.json.run",
            "contentTypeHeader": "headers.Content-Type"
          }
        },
        {
          "id": "step_e2e_4_check_type",
          "name": "Check JSON header",
          "type": "condition",
          "condition": "",
          "conditionData": {
            "variable": "contentTypeHeader",
            "operator": "contains",
            "value": "json"
          },
          "then": [
            {
              "id": "step_e2e_5_get_uuid",
              "name": "Get UUID",
              "type": "request",
              "method": "GET",
              "url": "{{baseUrl}}/uuid",
              "onFailure": "continue",
              "extract": {
                "uuid": "body.uuid"
              }
            },
            {
              "id": "step_e2e_15_final_anything",
              "name": "Final echo with UUID",
              "type": "request",
              "method": "GET",
              "url": "{{baseUrl}}/anything/final?uuid={{uuid}}",
              "onFailure": "continue",
              "extract": {
                "echoedUuid": "body.args.uuid"
              }
            }
          ],
          "else": [
            {
              "id": "step_e2e_5b_delay",
              "name": "Else Delay",
              "type": "request",
              "method": "GET",
              "url": "{{baseUrl}}/delay/1",
              "onFailure": "continue",
              "extract": {
                "delayStatus": ".status"
              }
            }
          ]
        }
      ],
      "else": [
        {
          "id": "step_e2e_6_teapot",
          "name": "Get Teapot",
          "type": "request",
          "method": "GET",
          "url": "{{baseUrl}}/status/418",
          "onFailure": "continue",
          "extract": {
            "teapotStatus": ".status"
          }
        },
        {
          "id": "step_e2e_7_check_teapot",
          "name": "Teapot is 418?",
          "type": "condition",
          "condition": "",
          "conditionData": {
            "variable": "teapotStatus",
            "operator": "equals",
            "value": "418"
          },
          "then": [
            {
              "id": "step_e2e_8_log_teapot",
              "name": "Log Teapot Success",
              "type": "request",
              "method": "GET",
              "url": "{{baseUrl}}/anything/teapot",
              "onFailure": "continue",
              "extract": {
                "anythingStatus": ".status"
              }
            }
          ],
          "else": []
        }
      ]
    },
    {
      "id": "step_e2e_9_get_json",
      "name": "Get slideshow JSON",
      "type": "request",
      "method": "GET",
      "url": "{{baseUrl}}/json",
      "onFailure": "stop",
      "extract": {
        "slides": "body.slideshow.slides"
      }
    },
    {
      "id": "step_e2e_10_has_slides",
      "name": "Has slides?",
      "type": "condition",
      "condition": "",
      "conditionData": {
        "variable": "slides",
        "operator": "is_array",
        "value": ""
      },
      "then": [
        {
          "id": "step_e2e_11_loop_slides",
          "name": "Loop Slides",
          "type": "loop",
          "source": "slides",
          "loopVariable": "slide",
          "steps": [
            {
              "id": "step_e2e_12_check_title",
              "name": "Title contains Widget??",
              "type": "condition",
              "condition": "{{slide}} && typeof {{slide}}.includes === 'function' && {{slide}}.includes(\"Widget\")",
              "conditionData": {
                "variable": "slide.title", // Corrected path for condition
                "operator": "contains",
                "value": "Widget",
                "preview": "slide.title contains \"Widget\""
              },
              "then": [
                {
                  "id": "step_e2e_13_echo_slide",
                  "name": "Echo slide via anything",
                  "type": "request",
                  "method": "GET",
                  "url": "{{baseUrl}}/anything/slide/{{slide.title}}",
                  "headers": {
                    "X-Slide-Title": "{{slide.title}}"
                  },
                  "onFailure": "continue",
                  "extract": {
                    "echoedTitle": "body.headers.X-Slide-Title"
                  }
                }
              ],
              "else": []
            }
          ]
        }
      ],
      "else": []
    },
    {
      "id": "step_e2e_14_get_headers",
      "name": "Echo headers",
      "type": "request",
      "method": "GET",
      "url": "{{baseUrl}}/headers",
      "onFailure": "stop",
      "extract": {
        "globalHeaderEcho": "body.headers.X-Global-Header"
      }
    }
  ],
  "staticVars": {
    "baseUrl": "http://localhost",
    "testMode": true,
    "randomNumber": 42,
    "userName": "FlowRunnerUser"
  },
  "visualLayout": { // Keeping visual layout simple or can be expanded
    "step_e2e_1_get_ip": { "x": 50, "y": 50 },
    "step_e2e_2_check_status": { "x": 350, "y": 50 }
    // Add other step layouts if needed for graph view testing, otherwise default layout will be used
  }
};


/* ───────────── helpers ───────────── */

async function pushRecent(page, fp) {
  await page.evaluate(
    ({ k, fp, m }) => {
      let a; try { a = JSON.parse(localStorage.getItem(k) || '[]'); }
      catch { a = []; }
      if (!Array.isArray(a)) a = [];
      a = a.filter(p => p !== fp); a.unshift(fp);
      if (a.length > m) a = a.slice(0, m);
      localStorage.setItem(k, JSON.stringify(a));
    },
    { k: RECENT_FILES_KEY, fp, m: MAX_RECENT_FILES }
  );
}

const esc = (p) => p.replace(/\\/g, '\\\\').replace(/"/g, '\\"');

function setupRendererLogCapture(page, logFile = 'e2e-renderer-logs.txt') {
  try {
    fsSync.writeFileSync(logFile, '');
    console.log(`[E2E Log Capture] Cleared/Created log file: ${logFile}`);
  } catch (err) {
    console.error(`[E2E Log Capture] Error clearing log file ${logFile}:`, err);
  }
  page.on('console', msg => {
    const line = `[renderer][${msg.type()}] ${msg.text()}\n`;
    fsSync.appendFileSync(logFile, line);
  });
}

/* ───────────── suite ───────────── */

test.describe('E2E: Comprehensive Flow Execution', () => {
  let app, page;

  test.slow();

  test.beforeAll(async () => {
    console.log('--- E2E flow-execution setup ---');

    ({ server: mockServer, baseUrl: mockUrl } = await startHttpbinServer());
    MOCK_FLOW_CONTENT.staticVars.baseUrl = mockUrl;

    // Ensure the test data directory exists
    await fs.mkdir(testDataDir, { recursive: true });
    // Write the flow file content dynamically
    await fs.writeFile(flowPath, JSON.stringify(MOCK_FLOW_CONTENT, null, 2));
    console.log(`[E2E flow-execution setup] Dynamically created flow file at: ${flowPath}`);

    // The fs.access check is now redundant here if we just created it, but good for sanity
    try {
        await fs.access(flowPath);
        console.log(`[E2E flow-execution setup] Successfully accessed flow file at: ${flowPath}`);
    } catch (error) {
        console.error(`[E2E flow-execution setup] Error accessing dynamically created flow file at ${flowPath}. Error: ${error.message}`);
        throw error;
    }
    
    app = await electron.launch({
      args: [path.join(projectRoot, 'main.js')],
      cwd : projectRoot,
      env: { ...process.env, NODE_ENV: 'test', E2E: 'true' }
    });
    page = await app.firstWindow();
    await page.waitForLoadState('domcontentloaded', { timeout: 20000 });
    page.setDefaultTimeout(30_000);
    await setupMockUpdateRoute(page);
    setupRendererLogCapture(page);

    await pushRecent(page, flowPath);
    await page.reload({ waitUntil: 'domcontentloaded', timeout: 20000 });

    await page.locator(
      `#flow-list .recent-file-item[data-file-path="${esc(flowPath)}"]`
    ).click();

    const firstStepSelector = `.flow-step[data-step-id="step_e2e_1_get_ip"]`;
    await expect(page.locator(firstStepSelector)).toBeVisible({ timeout: 20000 });

    await expect(page.locator('#workspace-title'))
      .toContainText(FLOW_TITLE, { timeout: 15_000 });

    const loadedFlowInfo = await page.evaluate(() => {
       // @ts-ignore
       const internalState = window.appState || {};
       return {
           name: internalState?.currentFlowModel?.name,
           steps: internalState?.currentFlowModel?.steps?.length
       };
    });
    console.log('[E2E flow-execution setup] Verified loaded flow info:', loadedFlowInfo);

    await expect(page.locator('#save-flow-btn')).toBeDisabled();

    const stepCount = await page.locator('.flow-step').count();
    expect(stepCount).toBeGreaterThan(0);
    console.log(`[E2E DEBUG] Workspace title: ${await page.locator('#workspace-title').textContent()}, step count: ${stepCount}`);
    await expect(page.locator('#save-flow-btn')).toBeDisabled();
    console.log('--- Setup complete ---');
  });

  // Modified afterAll to clean up the dynamically created file and directory if it's empty
  test.afterAll(async () => {
    if (page) await removeMockUpdateRoute(page).catch(() => {});
    if (app) await app.close();
    if (mockServer) await stopHttpbinServer(mockServer);
    try {
      await fs.rm(flowPath, { force: true }); // Remove the specific flow file
      console.log(`[E2E flow-execution teardown] Removed flow file: ${flowPath}`);
      // Optionally, try to remove the directory if it's empty
      const filesInTestDataDir = await fs.readdir(testDataDir);
      if (filesInTestDataDir.length === 0) {
        await fs.rmdir(testDataDir);
        console.log(`[E2E flow-execution teardown] Removed empty test data directory: ${testDataDir}`);
      }
    } catch (error) {
      console.warn(`[E2E flow-execution teardown] Error during cleanup: ${error.message}`);
    }
  });


  test.beforeEach(async ({}, testInfo) => {
    console.log(`[BeforeEach] prepare clean runner results → ${testInfo.title}`);
    const clear = page.locator('#clear-results-btn');
    if (await clear.isEnabled({timeout: 5000}).catch(() => false)) {
        await clear.click();
    }
    await expect(page.locator('#runner-results .no-results')).toBeVisible({timeout: 5000});
  });

  /* --------------- run whole flow --------------- */
  test('Run flow & verify a few key results', async () => {
    const title = await page.locator('#workspace-title').textContent();
    const stepCount = await page.locator('.flow-step').count();
    console.log(`[E2E DEBUG] Workspace title: ${title}, step count: ${stepCount}`);
    await page.locator('#run-flow-btn').click();
    await expect(page.locator('#stop-flow-btn')).toBeEnabled();

    const step1ResultLocator = page.locator('.result-item[data-step-id="step_e2e_1_get_ip"]');
    const step1StatusLocator = step1ResultLocator.locator('.result-status');

    await expect(step1StatusLocator).toHaveText('SUCCESS', { timeout: 30_000 });
    console.log('[Test] Step 1 SUCCESS result verified.');

    const extractedValues = step1ResultLocator.locator('.result-extracted-values');
    await expect(extractedValues).toBeVisible();
    await expect(extractedValues).toContainText('ip');
    await expect(extractedValues).toContainText('userAgent');

    await page.evaluate(() => {
        navigator.clipboard.writeText = text => {
            window.__copied = text;
        };
    });

    const expectedRaw = await step1ResultLocator.locator('.result-body pre').textContent();

    await step1ResultLocator.locator('.result-body .copy-btn').click();

    const copied = await page.evaluate(() => window.__copied);
    expect(copied).toBe(expectedRaw);

    await page.evaluate(() => { window.__copied = null; });
    const extractedVal = await step1ResultLocator.locator('.result-extracted-values li span.extracted-value').first().textContent();
    const varCopyBtn = step1ResultLocator.locator('.result-extracted-values .copy-btn').first();
    await varCopyBtn.click();
    const copiedVar = await page.evaluate(() => window.__copied);
    expect(copiedVar).toBe(extractedVal);
    await expect(varCopyBtn).toHaveText('Copied!');
    await page.waitForTimeout(1100);
    await expect(varCopyBtn).toHaveText('Copy');

<<<<<<< HEAD
=======

>>>>>>> 6daf660f
    await page.fill('#results-search', 'userAgent');
    await page.waitForTimeout(200);
    await expect(step1ResultLocator).toBeVisible();
    await page.fill('#results-search', '');

    const step3Failures = page.locator('.result-item[data-step-id="step_e2e_3_post_data"] .result-extraction-failures');
    await expect(step3Failures).toBeVisible();
    await expect(step3Failures).toContainText('contentTypeHeader');

    await expect(page.locator('#run-flow-btn'))
      .toBeEnabled({ timeout: 90_000 });
    console.log('[Test] Flow run finished (run button enabled).');
  });

  /* --------------- results search & filter --------------- */
  test('Search and filter runner results', async () => {
    await page.locator('#run-flow-btn').click();
    await expect(page.locator('#run-flow-btn'))
      .toBeEnabled({ timeout: 90_000 });

    await page.evaluate(() => {
      const list = document.getElementById('runner-results');
      if (!list) return;
      const entries = [
        { text: 'zxqsuccess', status: 'success' },
        { text: 'zxqerrorOne', status: 'error' },
        { text: 'zxqskip', status: 'skipped' },
        { text: 'zxqerrorTwo', status: 'error' },
      ];
      entries.forEach(({ text, status }) => {
        const li = document.createElement('li');
        li.className = 'result-item';
        li.dataset.status = status;
        li.dataset.searchText = text;
        li.textContent = `${status} - ${text}`;
        list.appendChild(li);
      });
    });

    const total = await page.locator('li.result-item').count();

    await page.fill('#results-search', 'zxqerr');
    await page.waitForTimeout(200);
    await expect(page.locator('li.result-item:visible')).toHaveCount(2);

    await page.selectOption('#results-status-filter', 'error');
    await page.waitForTimeout(200);
    await expect(page.locator('li.result-item:visible')).toHaveCount(2);

    await page.fill('#results-search', '');
    await page.selectOption('#results-status-filter', '');
    await page.waitForTimeout(200);
    await expect(page.locator('li.result-item:visible')).toHaveCount(total);
  });

  /* --------------- step through first 3 --------------- */
  test('Step through first three steps & assert SUCCESS', async () => {
    const clickStep = () => page.locator('#step-flow-btn').click();

    console.log('[Test] Stepping: Step 1');
    await clickStep();
    await expect(
      page.locator('.result-item[data-step-id="step_e2e_1_get_ip"] .result-status')
    ).toHaveText('SUCCESS', { timeout: 20_000 });
    console.log('[Test] Stepping: Step 1 SUCCESS');

    console.log('[Test] Stepping: Step 2');
    await clickStep();
    await expect(
      page.locator('.result-item[data-step-id="step_e2e_2_check_status"] .result-status')
    ).toHaveText('SUCCESS', { timeout: 15000 });
    console.log('[Test] Stepping: Step 2 SUCCESS');

    console.log('[Test] Stepping: Step 3');
    await clickStep();
    await expect(
      page.locator('.result-item[data-step-id="step_e2e_3_post_data"] .result-status')
    ).toHaveText('SUCCESS', { timeout: 20_000 });
    console.log('[Test] Stepping: Step 3 SUCCESS. Test complete.');
  });

  /* --------------- graph view connector highlights --------------- */
  test('Graph view connectors reflect step status', async () => {
    const currentView = await page.evaluate(() => window.appState?.currentView || 'list-editor');
    if (currentView === 'list-editor') {
        await page.locator('#toggle-view-btn').click();
        await expect(page.locator('#flow-visualizer-mount')).toHaveClass(/active/);
    }

    await page.fill('#request-delay', '1000');

    const connToStep2 = page.locator(
        '.connector-path[data-to="step_e2e_2_check_status"]'
    );
    const connToStep3 = page.locator(
        '.connector-path[data-to="step_e2e_3_post_data"]'
    );

    await page.locator('#run-flow-btn').click();

    await expect(
        page.locator('.result-item[data-step-id="step_e2e_1_get_ip"] .result-status')
    ).toHaveText('SUCCESS', { timeout: 30_000 });

    await expect(
        page.locator('.result-item[data-step-id="step_e2e_2_check_status"] .result-status')
    ).toHaveText('SUCCESS', { timeout: 30_000 });

    await expect(
        page.locator('.result-item[data-step-id="step_e2e_3_post_data"] .result-status')
    ).toHaveText('SUCCESS', { timeout: 30_000 });
    await expect(connToStep3).toHaveClass(/status-success/);
    await expect(connToStep2).not.toHaveClass(/status-success/);

    await expect(page.locator('#run-flow-btn')).toBeEnabled({ timeout: 90_000 });
  });
});<|MERGE_RESOLUTION|>--- conflicted
+++ resolved
@@ -439,11 +439,6 @@
     await expect(varCopyBtn).toHaveText('Copied!');
     await page.waitForTimeout(1100);
     await expect(varCopyBtn).toHaveText('Copy');
-
-<<<<<<< HEAD
-=======
-
->>>>>>> 6daf660f
     await page.fill('#results-search', 'userAgent');
     await page.waitForTimeout(200);
     await expect(step1ResultLocator).toBeVisible();
