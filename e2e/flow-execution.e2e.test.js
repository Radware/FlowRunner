--- conflicted
+++ resolved
@@ -440,10 +440,7 @@
     await page.waitForTimeout(1100);
     await expect(varCopyBtn).toHaveText('Copy');
 
-<<<<<<< HEAD
-=======
-
->>>>>>> ffefea20
+
     await page.fill('#results-search', 'userAgent');
     await page.waitForTimeout(200);
     await expect(step1ResultLocator).toBeVisible();
