--- conflicted
+++ resolved
@@ -991,14 +991,8 @@
     margin-bottom: 0;
 }
 .result-extracted-values li .copy-btn {
-<<<<<<< HEAD
     margin-top: 4px;
     float: right;
-=======
-    margin-top: 0;
-    margin-left: auto;
-    float: none;
->>>>>>> ffefea20
 }
 .result-extracted-values code {
     background-color: #dbeafe;
